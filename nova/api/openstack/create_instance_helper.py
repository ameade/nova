--- conflicted
+++ resolved
@@ -111,13 +111,6 @@
         if personality:
             injected_files = self._get_injected_files(personality)
 
-<<<<<<< HEAD
-        requested_networks = server_dict.get('networks')
-
-        if requested_networks is not None:
-            requested_networks = self._get_requested_networks(
-                                                    requested_networks)
-=======
         sg_names = []
         security_groups = server_dict.get('security_groups')
         if security_groups is not None:
@@ -126,7 +119,11 @@
             sg_names.append('default')
 
         sg_names = list(set(sg_names))
->>>>>>> 71f039b9
+
+        requested_networks = server_dict.get('networks')
+        if requested_networks is not None:
+            requested_networks = self._get_requested_networks(
+                                                    requested_networks)
 
         try:
             flavor_id = self.controller._flavor_id_from_req_data(body)
@@ -183,11 +180,8 @@
                                   reservation_id=reservation_id,
                                   min_count=min_count,
                                   max_count=max_count,
-<<<<<<< HEAD
                                   requested_networks=requested_networks,
-=======
                                   security_group=sg_names,
->>>>>>> 71f039b9
                                   user_data=user_data,
                                   availability_zone=availability_zone))
         except quota.QuotaError as error:
@@ -198,15 +192,12 @@
         except exception.FlavorNotFound as error:
             msg = _("Invalid flavorRef provided.")
             raise exc.HTTPBadRequest(explanation=msg)
-<<<<<<< HEAD
+        except exception.SecurityGroupNotFound as error:
+            raise exc.HTTPBadRequest(explanation=unicode(error))
         except RemoteError as err:
             msg = "%(err_type)s: %(err_msg)s" % \
                   {'err_type': err.exc_type, 'err_msg': err.value}
             raise exc.HTTPBadRequest(explanation=msg)
-=======
-        except exception.SecurityGroupNotFound as error:
-            raise exc.HTTPBadRequest(explanation=unicode(error))
->>>>>>> 71f039b9
         # Let the caller deal with unhandled exceptions.
 
     def _handle_quota_error(self, error):
@@ -539,15 +530,13 @@
         if personality is not None:
             server["personality"] = personality
 
-<<<<<<< HEAD
         networks = self._extract_networks(server_node)
         if networks is not None:
             server["networks"] = networks
-=======
+
         security_groups = self._extract_security_groups(server_node)
         if security_groups is not None:
             server["security_groups"] = security_groups
->>>>>>> 71f039b9
 
         return server
 
@@ -566,7 +555,6 @@
         else:
             return None
 
-<<<<<<< HEAD
     def _extract_networks(self, server_node):
         """Marshal the networks attribute of a parsed request"""
         node = self.find_first_child_named(server_node, "networks")
@@ -581,7 +569,9 @@
                     item["fixed_ip"] = network_node.getAttribute("fixed_ip")
                 networks.append(item)
             return networks
-=======
+        else:
+            return None
+
     def _extract_security_groups(self, server_node):
         """Marshal the security_groups attribute of a parsed request"""
         node = self.find_first_child_named(server_node, "security_groups")
@@ -594,6 +584,5 @@
                     item["name"] = self.extract_text(name_node)
                     security_groups.append(item)
             return security_groups
->>>>>>> 71f039b9
         else:
             return None