--- conflicted
+++ resolved
@@ -35,13 +35,10 @@
 """
 
 import datetime
-<<<<<<< HEAD
 import random
 import string
-=======
 import logging
 import socket
->>>>>>> b8de5221
 import functools
 
 from nova import exception
@@ -59,14 +56,11 @@
                     'Driver to use for controlling virtualization')
 flags.DEFINE_string('stub_network', False,
                     'Stub network related code')
-<<<<<<< HEAD
 flags.DEFINE_integer('password_length', 12,
                     'Length of generated admin passwords')
-=======
 flags.DEFINE_string('console_host', socket.gethostname(),
                     'Console proxy host to use to connect to instances on'
                     'this host.')
->>>>>>> b8de5221
 
 LOG = logging.getLogger('nova.compute.manager')
 
