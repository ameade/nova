# vim: tabstop=4 shiftwidth=4 softtabstop=4

# Copyright 2010 United States Government as represented by the
# Administrator of the National Aeronautics and Space Administration.
# All Rights Reserved.
#
#    Licensed under the Apache License, Version 2.0 (the "License"); you may
#    not use this file except in compliance with the License. You may obtain
#    a copy of the License at
#
#         http://www.apache.org/licenses/LICENSE-2.0
#
#    Unless required by applicable law or agreed to in writing, software
#    distributed under the License is distributed on an "AS IS" BASIS, WITHOUT
#    WARRANTIES OR CONDITIONS OF ANY KIND, either express or implied. See the
#    License for the specific language governing permissions and limitations
#    under the License.

"""
Nova Storage manages creating, attaching, detaching, and
destroying persistent storage volumes, ala EBS.
Currently uses Ata-over-Ethernet.
"""

import logging

from twisted.internet import defer

from nova import db
from nova import exception
from nova import flags
from nova import process
from nova import service
from nova import validate


FLAGS = flags.FLAGS
flags.DEFINE_string('storage_dev', '/dev/sdb',
                    'Physical device to use for volumes')
flags.DEFINE_string('volume_group', 'nova-volumes',
                    'Name for the VG that will contain exported volumes')
flags.DEFINE_string('aoe_eth_dev', 'eth0',
                    'Which device to export the volumes on')
flags.DEFINE_string('aoe_export_dir',
                    '/var/lib/vblade-persist/vblades',
                    'AoE directory where exports are created')
flags.DEFINE_integer('blades_per_shelf',
                    16,
                    'Number of AoE blades per shelf')
flags.DEFINE_string('storage_availability_zone',
                    'nova',
                    'availability zone of this service')
flags.DEFINE_boolean('fake_storage', False,
                     'Should we make real storage volumes to attach?')


class VolumeService(service.Service):
    """
    There is one VolumeNode running on each host.
    However, each VolumeNode can report on the state of
    *all* volumes in the cluster.
    """
    def __init__(self):
        super(VolumeService, self).__init__()
        self._exec_init_volumes()

    @defer.inlineCallbacks
    @validate.rangetest(size=(0, 1000))
    def create_volume(self, size, user_id, project_id, context=None):
        """
        Creates an exported volume (fake or real),
        restarts exports to make it available.
        Volume at this point has size, owner, and zone.
        """
        logging.debug("Creating volume of size: %s" % (size))
<<<<<<< HEAD
=======
        vol = yield self.volume_class.create(size, user_id, project_id)
        logging.debug("restarting exports")
        yield self._restart_exports()
        defer.returnValue(vol['volume_id'])

    def by_node(self, node_id):
        """ returns a list of volumes for a node """
        for volume_id in datastore.Redis.instance().smembers('volumes:%s' % (node_id)):
            yield self.volume_class(volume_id=volume_id)

    @property
    def all(self):
        """ returns a list of all volumes """
        for volume_id in datastore.Redis.instance().smembers('volumes'):
            yield self.volume_class(volume_id=volume_id)

    @defer.inlineCallbacks
    def delete_volume(self, volume_id):
        logging.debug("Deleting volume with id of: %s" % (volume_id))
        vol = get_volume(volume_id)
        if vol['attach_status'] == "attached":
            raise exception.Error("Volume is still attached")
        if vol['node_name'] != FLAGS.node_name:
            raise exception.Error("Volume is not local to this node")
        yield vol.destroy()
        defer.returnValue(True)

    @defer.inlineCallbacks
    def _restart_exports(self):
        if FLAGS.fake_storage:
            return
        # NOTE(vish): these commands sometimes sends output to stderr for warnings
        yield process.simple_execute(   "sudo vblade-persist auto all", 
                                        terminate_on_stderr=False)
        yield process.simple_execute(   "sudo vblade-persist start all",
                                        terminate_on_stderr=False)
>>>>>>> cfe3b2a6

        vol = {}
        vol['node_name'] = FLAGS.node_name
        vol['size'] = size
        vol['user_id'] = user_id
        vol['project_id'] = project_id
        vol['availability_zone'] = FLAGS.storage_availability_zone
        vol['status'] = "creating" # creating | available | in-use
        # attaching | attached | detaching | detached
        vol['attach_status'] = "detached"
        volume_id = db.volume_create(context, vol)
        yield self._exec_create_volume(volume_id, size)
        (shelf_id, blade_id) = db.volume_allocate_shelf_and_blade(context,
                                                                  volume_id)
        yield self._exec_create_export(volume_id, shelf_id, blade_id)
        # TODO(joshua): We need to trigger a fanout message
        #               for aoe-discover on all the nodes
        yield self._exec_ensure_exports()
        db.volume_update(context, volume_id, {'status': 'available'})
        logging.debug("restarting exports")
        defer.returnValue(volume_id)

    @defer.inlineCallbacks
    def delete_volume(self, volume_id, context=None):
        logging.debug("Deleting volume with id of: %s" % (volume_id))
        volume_ref = db.volume_get(context, volume_id)
        if volume_ref['attach_status'] == "attached":
            raise exception.Error("Volume is still attached")
        if volume_ref['node_name'] != FLAGS.node_name:
            raise exception.Error("Volume is not local to this node")
        shelf_id, blade_id = db.volume_get_shelf_and_blade(context,
                                                           volume_id)
        yield self._exec_remove_export(volume_id, shelf_id, blade_id)
        yield self._exec_delete_volume(volume_id)
        db.volume_destroy(context, volume_id)
        defer.returnValue(True)

    @defer.inlineCallbacks
    def _exec_create_volume(self, volume_id, size):
        if FLAGS.fake_storage:
            defer.returnValue(None)
        if int(size) == 0:
            sizestr = '100M'
        else:
            sizestr = '%sG' % size
        yield process.simple_execute(
                "sudo lvcreate -L %s -n %s %s" % (sizestr,
                                                  volume_id,
                                                  FLAGS.volume_group),
                terminate_on_stderr=False)

    @defer.inlineCallbacks
    def _exec_delete_volume(self, volume_id):
        if FLAGS.fake_storage:
            defer.returnValue(None)
        yield process.simple_execute(
                "sudo lvremove -f %s/%s" % (FLAGS.volume_group,
<<<<<<< HEAD
                                            volume_id), error_ok=1)
=======
                                            self['volume_id']), 
                terminate_on_stderr=False)

    @property
    def __devices_key(self):
        return 'volume_devices:%s' % FLAGS.node_name

    @defer.inlineCallbacks
    def _setup_export(self):
        redis = datastore.Redis.instance()
        key = self.__devices_key
        device = redis.spop(key)
        if not device:
            raise NoMoreBlades()
        (shelf_id, blade_id) = device.split('.')
        self['aoe_device'] = "e%s.%s" % (shelf_id, blade_id)
        self['shelf_id'] = shelf_id
        self['blade_id'] = blade_id
        self.save()
        yield self._exec_setup_export()
>>>>>>> cfe3b2a6

    @defer.inlineCallbacks
    def _exec_create_export(self, volume_id, shelf_id, blade_id):
        if FLAGS.fake_storage:
            defer.returnValue(None)
        yield process.simple_execute(
                "sudo vblade-persist setup %s %s %s /dev/%s/%s" %
                (self,
                 shelf_id,
                 blade_id,
                 FLAGS.aoe_eth_dev,
                 FLAGS.volume_group,
<<<<<<< HEAD
                 volume_id), error_ok=1)
=======
                 self['volume_id']), 
                 terminate_on_stderr=False)
>>>>>>> cfe3b2a6

    @defer.inlineCallbacks
    def _exec_remove_export(self, _volume_id, shelf_id, blade_id):
        if FLAGS.fake_storage:
            defer.returnValue(None)
        yield process.simple_execute(
<<<<<<< HEAD
                "sudo vblade-persist stop %s %s" % (self, shelf_id,
                                                    blade_id), error_ok=1)
        yield process.simple_execute(
                "sudo vblade-persist destroy %s %s" % (self, shelf_id,
                                                       blade_id), error_ok=1)
=======
                "sudo vblade-persist stop %s %s" % (self['shelf_id'],
                                                    self['blade_id']), 
                terminate_on_stderr=False)
        yield process.simple_execute(
                "sudo vblade-persist destroy %s %s" % (self['shelf_id'],
                                                       self['blade_id']), 
                terminate_on_stderr=False)


class FakeVolume(Volume):
    def _create_lv(self):
        pass
>>>>>>> cfe3b2a6

    @defer.inlineCallbacks
    def _exec_ensure_exports(self):
        if FLAGS.fake_storage:
            defer.returnValue(None)
        # NOTE(vish): these commands sometimes sends output to stderr for warnings
        yield process.simple_execute("sudo vblade-persist auto all", error_ok=1)
        yield process.simple_execute("sudo vblade-persist start all", error_ok=1)

    @defer.inlineCallbacks
    def _exec_init_volumes(self):
        if FLAGS.fake_storage:
            defer.returnValue(None)
        yield process.simple_execute(
                "sudo pvcreate %s" % (FLAGS.storage_dev))
        yield process.simple_execute(
                "sudo vgcreate %s %s" % (FLAGS.volume_group,
                                         FLAGS.storage_dev))<|MERGE_RESOLUTION|>--- conflicted
+++ resolved
@@ -73,45 +73,6 @@
         Volume at this point has size, owner, and zone.
         """
         logging.debug("Creating volume of size: %s" % (size))
-<<<<<<< HEAD
-=======
-        vol = yield self.volume_class.create(size, user_id, project_id)
-        logging.debug("restarting exports")
-        yield self._restart_exports()
-        defer.returnValue(vol['volume_id'])
-
-    def by_node(self, node_id):
-        """ returns a list of volumes for a node """
-        for volume_id in datastore.Redis.instance().smembers('volumes:%s' % (node_id)):
-            yield self.volume_class(volume_id=volume_id)
-
-    @property
-    def all(self):
-        """ returns a list of all volumes """
-        for volume_id in datastore.Redis.instance().smembers('volumes'):
-            yield self.volume_class(volume_id=volume_id)
-
-    @defer.inlineCallbacks
-    def delete_volume(self, volume_id):
-        logging.debug("Deleting volume with id of: %s" % (volume_id))
-        vol = get_volume(volume_id)
-        if vol['attach_status'] == "attached":
-            raise exception.Error("Volume is still attached")
-        if vol['node_name'] != FLAGS.node_name:
-            raise exception.Error("Volume is not local to this node")
-        yield vol.destroy()
-        defer.returnValue(True)
-
-    @defer.inlineCallbacks
-    def _restart_exports(self):
-        if FLAGS.fake_storage:
-            return
-        # NOTE(vish): these commands sometimes sends output to stderr for warnings
-        yield process.simple_execute(   "sudo vblade-persist auto all", 
-                                        terminate_on_stderr=False)
-        yield process.simple_execute(   "sudo vblade-persist start all",
-                                        terminate_on_stderr=False)
->>>>>>> cfe3b2a6
 
         vol = {}
         vol['node_name'] = FLAGS.node_name
@@ -169,30 +130,8 @@
             defer.returnValue(None)
         yield process.simple_execute(
                 "sudo lvremove -f %s/%s" % (FLAGS.volume_group,
-<<<<<<< HEAD
-                                            volume_id), error_ok=1)
-=======
-                                            self['volume_id']), 
+                                            volume_id),
                 terminate_on_stderr=False)
-
-    @property
-    def __devices_key(self):
-        return 'volume_devices:%s' % FLAGS.node_name
-
-    @defer.inlineCallbacks
-    def _setup_export(self):
-        redis = datastore.Redis.instance()
-        key = self.__devices_key
-        device = redis.spop(key)
-        if not device:
-            raise NoMoreBlades()
-        (shelf_id, blade_id) = device.split('.')
-        self['aoe_device'] = "e%s.%s" % (shelf_id, blade_id)
-        self['shelf_id'] = shelf_id
-        self['blade_id'] = blade_id
-        self.save()
-        yield self._exec_setup_export()
->>>>>>> cfe3b2a6
 
     @defer.inlineCallbacks
     def _exec_create_export(self, volume_id, shelf_id, blade_id):
@@ -205,46 +144,31 @@
                  blade_id,
                  FLAGS.aoe_eth_dev,
                  FLAGS.volume_group,
-<<<<<<< HEAD
-                 volume_id), error_ok=1)
-=======
-                 self['volume_id']), 
-                 terminate_on_stderr=False)
->>>>>>> cfe3b2a6
+                 volume_id),
+                terminate_on_stderr=False)
 
     @defer.inlineCallbacks
     def _exec_remove_export(self, _volume_id, shelf_id, blade_id):
         if FLAGS.fake_storage:
             defer.returnValue(None)
         yield process.simple_execute(
-<<<<<<< HEAD
                 "sudo vblade-persist stop %s %s" % (self, shelf_id,
-                                                    blade_id), error_ok=1)
+                                                    blade_id),
+                terminate_on_stderr=False)
         yield process.simple_execute(
                 "sudo vblade-persist destroy %s %s" % (self, shelf_id,
-                                                       blade_id), error_ok=1)
-=======
-                "sudo vblade-persist stop %s %s" % (self['shelf_id'],
-                                                    self['blade_id']), 
+                                                       blade_id),
                 terminate_on_stderr=False)
-        yield process.simple_execute(
-                "sudo vblade-persist destroy %s %s" % (self['shelf_id'],
-                                                       self['blade_id']), 
-                terminate_on_stderr=False)
-
-
-class FakeVolume(Volume):
-    def _create_lv(self):
-        pass
->>>>>>> cfe3b2a6
 
     @defer.inlineCallbacks
     def _exec_ensure_exports(self):
         if FLAGS.fake_storage:
             defer.returnValue(None)
         # NOTE(vish): these commands sometimes sends output to stderr for warnings
-        yield process.simple_execute("sudo vblade-persist auto all", error_ok=1)
-        yield process.simple_execute("sudo vblade-persist start all", error_ok=1)
+        yield process.simple_execute("sudo vblade-persist auto all",
+                                     terminate_on_stderr=False)
+        yield process.simple_execute("sudo vblade-persist start all",
+                                     terminate_on_stderr=False)
 
     @defer.inlineCallbacks
     def _exec_init_volumes(self):
