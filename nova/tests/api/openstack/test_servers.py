# vim: tabstop=4 shiftwidth=4 softtabstop=4

# Copyright 2010-2011 OpenStack LLC.
# Copyright 2011 Piston Cloud Computing, Inc.
# All Rights Reserved.
#
#    Licensed under the Apache License, Version 2.0 (the "License"); you may
#    not use this file except in compliance with the License. You may obtain
#    a copy of the License at
#
#         http://www.apache.org/licenses/LICENSE-2.0
#
#    Unless required by applicable law or agreed to in writing, software
#    distributed under the License is distributed on an "AS IS" BASIS, WITHOUT
#    WARRANTIES OR CONDITIONS OF ANY KIND, either express or implied. See the
#    License for the specific language governing permissions and limitations
#    under the License.

import base64
import datetime
import json
import unittest
from lxml import etree
from xml.dom import minidom

import webob

from nova import context
from nova import db
from nova import exception
from nova import test
from nova import utils
import nova.api.openstack
from nova.api.openstack import create_instance_helper
from nova.api.openstack import servers
from nova.api.openstack import wsgi
from nova.api.openstack import xmlutil
import nova.compute.api
from nova.compute import instance_types
from nova.compute import task_states
from nova.compute import vm_states
import nova.db.api
import nova.scheduler.api
from nova.db.sqlalchemy.models import Instance
from nova.db.sqlalchemy.models import InstanceMetadata
import nova.image.fake
import nova.rpc
from nova.tests.api.openstack import common
from nova.tests.api.openstack import fakes


FAKE_UUID = 'aaaaaaaa-aaaa-aaaa-aaaa-aaaaaaaaaaaa'
NS = "{http://docs.openstack.org/compute/api/v1.1}"
ATOMNS = "{http://www.w3.org/2005/Atom}"


def fake_gen_uuid():
    return FAKE_UUID


def return_server_by_id(context, id):
    return stub_instance(id)


def return_server_by_uuid(context, uuid):
    id = 1
    return stub_instance(id, uuid=uuid)


def return_virtual_interface_by_instance(interfaces):
    def _return_virtual_interface_by_instance(context, instance_id):
        return interfaces
    return _return_virtual_interface_by_instance


def return_virtual_interface_instance_nonexistant(interfaces):
    def _return_virtual_interface_by_instance(context, instance_id):
        raise exception.InstanceNotFound(instance_id=instance_id)
    return _return_virtual_interface_by_instance


def return_server_with_attributes(**kwargs):
    def _return_server(context, id):
        return stub_instance(id, **kwargs)
    return _return_server


def return_server_with_addresses(private, public):
    def _return_server(context, id):
        return stub_instance(id, private_address=private,
                             public_addresses=public)
    return _return_server


def return_server_with_state(vm_state, task_state=None):
    def _return_server(context, id):
        return stub_instance(id, vm_state=vm_state, task_state=task_state)
    return _return_server


def return_server_with_uuid_and_state(vm_state, task_state):
    def _return_server(context, id):
        return stub_instance(id,
                             uuid=FAKE_UUID,
                             vm_state=vm_state,
                             task_state=task_state)
    return _return_server


def return_servers(context, *args, **kwargs):
    return [stub_instance(i, 'fake', 'fake') for i in xrange(5)]


def return_servers_by_reservation(context, reservation_id=""):
    return [stub_instance(i, reservation_id) for i in xrange(5)]


def return_servers_by_reservation_empty(context, reservation_id=""):
    return []


def return_servers_from_child_zones_empty(*args, **kwargs):
    return []


def return_servers_from_child_zones(*args, **kwargs):
    class Server(object):
        pass

    zones = []
    for zone in xrange(3):
        servers = []
        for server_id in xrange(5):
            server = Server()
            server._info = stub_instance(server_id, reservation_id="child")
            servers.append(server)

        zones.append(("Zone%d" % zone, servers))
    return zones


def return_security_group(context, instance_id, security_group_id):
    pass


def instance_update(context, instance_id, values):
    return stub_instance(instance_id, name=values.get('display_name'))


def instance_addresses(context, instance_id):
    return None


def stub_instance(id, user_id='fake', project_id='fake', private_address=None,
                  public_addresses=None, host=None,
                  vm_state=None, task_state=None,
                  reservation_id="", uuid=FAKE_UUID, image_ref="10",
                  flavor_id="1", interfaces=None, name=None, key_name='',
                  access_ipv4=None, access_ipv6=None):
    metadata = []
    metadata.append(InstanceMetadata(key='seq', value=id))

    if interfaces is None:
        interfaces = []

    inst_type = instance_types.get_instance_type_by_flavor_id(int(flavor_id))

    if public_addresses is None:
        public_addresses = list()

    if host is not None:
        host = str(host)

    if key_name:
        key_data = 'FAKE'
    else:
        key_data = ''

    # ReservationID isn't sent back, hack it in there.
    server_name = name or "server%s" % id
    if reservation_id != "":
        server_name = "reservation_%s" % (reservation_id, )

    instance = {
        "id": int(id),
        "created_at": datetime.datetime(2010, 10, 10, 12, 0, 0),
        "updated_at": datetime.datetime(2010, 11, 11, 11, 0, 0),
        "admin_pass": "",
        "user_id": user_id,
        "project_id": project_id,
        "image_ref": image_ref,
        "kernel_id": "",
        "ramdisk_id": "",
        "launch_index": 0,
        "key_name": key_name,
        "key_data": key_data,
        "vm_state": vm_state or vm_states.BUILDING,
        "task_state": task_state,
        "memory_mb": 0,
        "vcpus": 0,
        "local_gb": 0,
        "hostname": "",
        "host": host,
        "instance_type": dict(inst_type),
        "user_data": "",
        "reservation_id": reservation_id,
        "mac_address": "",
        "scheduled_at": utils.utcnow(),
        "launched_at": utils.utcnow(),
        "terminated_at": utils.utcnow(),
        "availability_zone": "",
        "display_name": server_name,
        "display_description": "",
        "locked": False,
        "metadata": metadata,
        "access_ip_v4": access_ipv4,
        "access_ip_v6": access_ipv6,
        "uuid": uuid,
        "virtual_interfaces": interfaces}

    instance["fixed_ips"] = {
        "address": private_address,
        "floating_ips": [{"address":ip} for ip in public_addresses]}

    return instance


def fake_compute_api(cls, req, id):
    return True


def find_host(self, context, instance_id):
    return "nova"


class MockSetAdminPassword(object):
    def __init__(self):
        self.instance_id = None
        self.password = None

    def __call__(self, context, instance_id, password):
        self.instance_id = instance_id
        self.password = password


class ServersTest(test.TestCase):
    def setUp(self):
        self.maxDiff = None
        super(ServersTest, self).setUp()
        self.flags(verbose=True)
        fakes.stub_out_networking(self.stubs)
        fakes.stub_out_rate_limiting(self.stubs)
        fakes.stub_out_key_pair_funcs(self.stubs)
        fakes.stub_out_image_service(self.stubs)
        self.stubs.Set(utils, 'gen_uuid', fake_gen_uuid)
        self.stubs.Set(nova.db.api, 'instance_get_all_by_filters',
                return_servers)
        self.stubs.Set(nova.db.api, 'instance_get', return_server_by_id)
        self.stubs.Set(nova.db, 'instance_get_by_uuid',
                       return_server_by_uuid)
        self.stubs.Set(nova.db.api, 'instance_get_all_by_project',
                       return_servers)
        self.stubs.Set(nova.db.api, 'instance_add_security_group',
                       return_security_group)
        self.stubs.Set(nova.db.api, 'instance_update', instance_update)
        self.stubs.Set(nova.db.api, 'instance_get_fixed_addresses',
                       instance_addresses)
        self.stubs.Set(nova.db.api, 'instance_get_floating_address',
                       instance_addresses)
        self.stubs.Set(nova.compute.API, 'pause', fake_compute_api)
        self.stubs.Set(nova.compute.API, 'unpause', fake_compute_api)
        self.stubs.Set(nova.compute.API, 'suspend', fake_compute_api)
        self.stubs.Set(nova.compute.API, 'resume', fake_compute_api)
        self.stubs.Set(nova.compute.API, "get_diagnostics", fake_compute_api)
        self.stubs.Set(nova.compute.API, "get_actions", fake_compute_api)

        self.webreq = common.webob_factory('/v1.0/servers')
        self.config_drive = None

    def test_get_server_by_id(self):
        req = webob.Request.blank('/v1.0/servers/1')
        res = req.get_response(fakes.wsgi_app())
        res_dict = json.loads(res.body)
        self.assertEqual(res_dict['server']['id'], 1)
        self.assertEqual(res_dict['server']['name'], 'server1')

    def test_get_server_by_uuid(self):
        """
        The steps involved with resolving a UUID are pretty complicated;
        here's what's happening in this scenario:

        1. Show is calling `routing_get`

        2. `routing_get` is wrapped by `reroute_compute` which does the work
           of resolving requests to child zones.

        3. `reroute_compute` looks up the UUID by hitting the stub
           (returns_server_by_uuid)

        4. Since the stub return that the record exists, `reroute_compute`
           considers the request to be 'zone local', so it replaces the UUID
           in the argument list with an integer ID and then calls the inner
           function ('get').

        5. The call to `get` hits the other stub 'returns_server_by_id` which
           has the UUID set to FAKE_UUID

        So, counterintuitively, we call `get` twice on the `show` command.
        """
        req = webob.Request.blank('/v1.0/servers/%s' % FAKE_UUID)
        res = req.get_response(fakes.wsgi_app())
        res_dict = json.loads(res.body)
        self.assertEqual(res_dict['server']['id'], 1)
        self.assertEqual(res_dict['server']['uuid'], FAKE_UUID)
        self.assertEqual(res_dict['server']['name'], 'server1')

    def test_get_server_by_id_v1_1(self):
        image_bookmark = "http://localhost/fake/images/10"
        flavor_ref = "http://localhost/v1.1/fake/flavors/1"
        flavor_id = "1"
        flavor_bookmark = "http://localhost/fake/flavors/1"

        public_ip = '192.168.0.3'
        private_ip = '172.19.0.1'
        interfaces = [
            {
                'network': {'label': 'public'},
                'fixed_ips': [
                    {'address': public_ip},
                ],
            },
            {
                'network': {'label': 'private'},
                'fixed_ips': [
                    {'address': private_ip},
                ],
            },
        ]
        new_return_server = return_server_with_attributes(
            interfaces=interfaces)
        self.stubs.Set(nova.db.api, 'instance_get', new_return_server)

        req = webob.Request.blank('/v1.1/fake/servers/1')
        res = req.get_response(fakes.wsgi_app())
        res_dict = json.loads(res.body)
        expected_server = {
            "server": {
                "id": 1,
                "uuid": FAKE_UUID,
                "user_id": "fake",
                "tenant_id": "fake",
                "updated": "2010-11-11T11:00:00Z",
                "created": "2010-10-10T12:00:00Z",
                "progress": 0,
                "name": "server1",
                "status": "BUILD",
                "accessIPv4": "",
                "accessIPv6": "",
                "hostId": '',
                "key_name": '',
                "image": {
                    "id": "10",
                    "links": [
                        {
                            "rel": "bookmark",
                            "href": image_bookmark,
                        },
                    ],
                },
                "flavor": {
                    "id": "1",
                  "links": [
                                            {
                          "rel": "bookmark",
                          "href": flavor_bookmark,
                      },
                  ],
                },
                "addresses": {
                    "public": [
                        {
                            "version": 4,
                            "addr": public_ip,
                        },
                    ],
                    "private": [
                        {
                            "version": 4,
                            "addr": private_ip,
                        },
                    ],
                },
                "metadata": {
                    "seq": "1",
                },
                "config_drive": None,
                "links": [
                    {
                        "rel": "self",
                        #FIXME(wwolf) Do we want the links to be id or uuid?
                        "href": "http://localhost/v1.1/fake/servers/1",
                    },
                    {
                        "rel": "bookmark",
                        "href": "http://localhost/fake/servers/1",
                    },
                ],
            }
        }

        self.assertDictMatch(res_dict, expected_server)

    def test_get_server_by_id_v1_1_xml(self):
        image_bookmark = "http://localhost/fake/images/10"
        flavor_ref = "http://localhost/v1.1/fake/flavors/1"
        flavor_id = "1"
        flavor_bookmark = "http://localhost/fake/flavors/1"
        server_href = "http://localhost/v1.1/fake/servers/1"
        server_bookmark = "http://localhost/fake/servers/1"

        public_ip = '192.168.0.3'
        private_ip = '172.19.0.1'
        interfaces = [
            {
                'network': {'label': 'public'},
                'fixed_ips': [
                    {'address': public_ip},
                ],
            },
            {
                'network': {'label': 'private'},
                'fixed_ips': [
                    {'address': private_ip},
                ],
            },
        ]
        new_return_server = return_server_with_attributes(
            interfaces=interfaces)
        self.stubs.Set(nova.db.api, 'instance_get', new_return_server)

        req = webob.Request.blank('/v1.1/fake/servers/1')
        req.headers['Accept'] = 'application/xml'
        res = req.get_response(fakes.wsgi_app())
        actual = minidom.parseString(res.body.replace('  ', ''))
        expected_uuid = FAKE_UUID
        expected_updated = "2010-11-11T11:00:00Z"
        expected_created = "2010-10-10T12:00:00Z"
        expected = minidom.parseString("""
        <server id="1"
                uuid="%(expected_uuid)s"
                userId="fake"
                tenantId="fake"
                xmlns="http://docs.openstack.org/compute/api/v1.1"
                xmlns:atom="http://www.w3.org/2005/Atom"
                name="server1"
                updated="%(expected_updated)s"
                created="%(expected_created)s"
                hostId=""
                status="BUILD"
                accessIPv4=""
                accessIPv6=""
                progress="0">
            <atom:link href="%(server_href)s" rel="self"/>
            <atom:link href="%(server_bookmark)s" rel="bookmark"/>
            <image id="10">
                <atom:link rel="bookmark" href="%(image_bookmark)s"/>
            </image>
            <flavor id="1">
                <atom:link rel="bookmark" href="%(flavor_bookmark)s"/>
            </flavor>
            <metadata>
                <meta key="seq">
                    1
                </meta>
            </metadata>
            <addresses>
                <network id="public">
                    <ip version="4" addr="%(public_ip)s"/>
                </network>
                <network id="private">
                    <ip version="4" addr="%(private_ip)s"/>
                </network>
            </addresses>
        </server>
        """.replace("  ", "") % (locals()))

        self.assertEqual(expected.toxml(), actual.toxml())

    def test_get_server_with_active_status_by_id_v1_1(self):
        image_bookmark = "http://localhost/fake/images/10"
        flavor_ref = "http://localhost/v1.1/fake/flavors/1"
        flavor_id = "1"
        flavor_bookmark = "http://localhost/fake/flavors/1"
        private_ip = "192.168.0.3"
        public_ip = "1.2.3.4"

        interfaces = [
            {
                'network': {'label': 'public'},
                'fixed_ips': [
                    {'address': public_ip},
                ],
            },
            {
                'network': {'label': 'private'},
                'fixed_ips': [
                    {'address': private_ip},
                ],
            },
        ]
        new_return_server = return_server_with_attributes(
            interfaces=interfaces, vm_state=vm_states.ACTIVE)
        self.stubs.Set(nova.db.api, 'instance_get', new_return_server)

        req = webob.Request.blank('/v1.1/fake/servers/1')
        res = req.get_response(fakes.wsgi_app())
        res_dict = json.loads(res.body)
        expected_server = {
            "server": {
                "id": 1,
                "uuid": FAKE_UUID,
                "user_id": "fake",
                "tenant_id": "fake",
                "updated": "2010-11-11T11:00:00Z",
                "created": "2010-10-10T12:00:00Z",
                "progress": 100,
                "name": "server1",
                "status": "ACTIVE",
                "accessIPv4": "",
                "accessIPv6": "",
                "hostId": '',
                "key_name": '',
                "image": {
                    "id": "10",
                    "links": [
                        {
                            "rel": "bookmark",
                            "href": image_bookmark,
                        },
                    ],
                },
                "flavor": {
                    "id": "1",
                  "links": [
                      {
                          "rel": "bookmark",
                          "href": flavor_bookmark,
                      },
                  ],
                },
                "addresses": {
                    "public": [
                        {
                            "version": 4,
                            "addr": public_ip,
                        },
                    ],
                    "private": [
                        {
                            "version": 4,
                            "addr": private_ip,
                        },
                    ],
                },
                "metadata": {
                    "seq": "1",
                },
                "config_drive": None,
                "links": [
                    {
                        "rel": "self",
                        "href": "http://localhost/v1.1/fake/servers/1",
                    },
                    {
                        "rel": "bookmark",
                        "href": "http://localhost/fake/servers/1",
                    },
                ],
            }
        }

        self.assertDictMatch(res_dict, expected_server)

    def test_get_server_with_id_image_ref_by_id_v1_1(self):
        image_ref = "10"
        image_bookmark = "http://localhost/fake/images/10"
        flavor_ref = "http://localhost/v1.1/fake/flavors/1"
        flavor_id = "1"
        flavor_bookmark = "http://localhost/fake/flavors/1"
        private_ip = "192.168.0.3"
        public_ip = "1.2.3.4"

        interfaces = [
            {
                'network': {'label': 'public'},
                'fixed_ips': [
                    {'address': public_ip},
                ],
            },
            {
                'network': {'label': 'private'},
                'fixed_ips': [
                    {'address': private_ip},
                ],
            },
        ]
        new_return_server = return_server_with_attributes(
            interfaces=interfaces, vm_state=vm_states.ACTIVE,
            image_ref=image_ref, flavor_id=flavor_id)
        self.stubs.Set(nova.db.api, 'instance_get', new_return_server)

        req = webob.Request.blank('/v1.1/fake/servers/1')
        res = req.get_response(fakes.wsgi_app())
        res_dict = json.loads(res.body)
        expected_server = {
            "server": {
                "id": 1,
                "uuid": FAKE_UUID,
                "user_id": "fake",
                "tenant_id": "fake",
                "updated": "2010-11-11T11:00:00Z",
                "created": "2010-10-10T12:00:00Z",
                "progress": 100,
                "name": "server1",
                "status": "ACTIVE",
                "accessIPv4": "",
                "accessIPv6": "",
                "hostId": '',
                "key_name": '',
                "image": {
                    "id": "10",
                    "links": [
                        {
                            "rel": "bookmark",
                            "href": image_bookmark,
                        },
                    ],
                },
                "flavor": {
                    "id": "1",
                  "links": [
                      {
                          "rel": "bookmark",
                          "href": flavor_bookmark,
                      },
                  ],
                },
                "addresses": {
                    "public": [
                        {
                            "version": 4,
                            "addr": public_ip,
                        },
                    ],
                    "private": [
                        {
                            "version": 4,
                            "addr": private_ip,
                        },
                    ],
                },
                "metadata": {
                    "seq": "1",
                },
                "config_drive": None,
                "links": [
                    {
                        "rel": "self",
                        "href": "http://localhost/v1.1/fake/servers/1",
                    },
                    {
                        "rel": "bookmark",
                        "href": "http://localhost/fake/servers/1",
                    },
                ],
            }
        }

        self.assertDictMatch(res_dict, expected_server)

    def test_get_server_by_id_with_addresses_xml(self):
        private = "192.168.0.3"
        public = ["1.2.3.4"]
        new_return_server = return_server_with_addresses(private, public)
        self.stubs.Set(nova.db.api, 'instance_get', new_return_server)
        req = webob.Request.blank('/v1.0/servers/1')
        req.headers['Accept'] = 'application/xml'
        res = req.get_response(fakes.wsgi_app())
        dom = minidom.parseString(res.body)
        server = dom.childNodes[0]
        self.assertEquals(server.nodeName, 'server')
        self.assertEquals(server.getAttribute('id'), '1')
        self.assertEquals(server.getAttribute('name'), 'server1')
        (public,) = server.getElementsByTagName('public')
        (ip,) = public.getElementsByTagName('ip')
        self.assertEquals(ip.getAttribute('addr'), '1.2.3.4')
        (private,) = server.getElementsByTagName('private')
        (ip,) = private.getElementsByTagName('ip')
        self.assertEquals(ip.getAttribute('addr'),  '192.168.0.3')

    def test_get_server_by_id_with_addresses(self):
        private = "192.168.0.3"
        public = ["1.2.3.4"]
        new_return_server = return_server_with_addresses(private, public)
        self.stubs.Set(nova.db.api, 'instance_get', new_return_server)
        req = webob.Request.blank('/v1.0/servers/1')
        res = req.get_response(fakes.wsgi_app())
        res_dict = json.loads(res.body)
        self.assertEqual(res_dict['server']['id'], 1)
        self.assertEqual(res_dict['server']['name'], 'server1')
        addresses = res_dict['server']['addresses']
        self.assertEqual(len(addresses["public"]), len(public))
        self.assertEqual(addresses["public"][0], public[0])
        self.assertEqual(len(addresses["private"]), 1)
        self.assertEqual(addresses["private"][0], private)

    def test_get_server_addresses_v1_0(self):
        private = '192.168.0.3'
        public = ['1.2.3.4']
        new_return_server = return_server_with_addresses(private, public)
        self.stubs.Set(nova.db.api, 'instance_get', new_return_server)
        req = webob.Request.blank('/v1.0/servers/1/ips')
        res = req.get_response(fakes.wsgi_app())
        res_dict = json.loads(res.body)
        self.assertEqual(res_dict, {
            'addresses': {'public': public, 'private': [private]}})

    def test_get_server_addresses_xml_v1_0(self):
        private_expected = "192.168.0.3"
        public_expected = ["1.2.3.4"]
        new_return_server = return_server_with_addresses(private_expected,
                                                         public_expected)
        self.stubs.Set(nova.db.api, 'instance_get', new_return_server)
        req = webob.Request.blank('/v1.0/servers/1/ips')
        req.headers['Accept'] = 'application/xml'
        res = req.get_response(fakes.wsgi_app())
        dom = minidom.parseString(res.body)
        (addresses,) = dom.childNodes
        self.assertEquals(addresses.nodeName, 'addresses')
        (public,) = addresses.getElementsByTagName('public')
        (ip,) = public.getElementsByTagName('ip')
        self.assertEquals(ip.getAttribute('addr'), public_expected[0])
        (private,) = addresses.getElementsByTagName('private')
        (ip,) = private.getElementsByTagName('ip')
        self.assertEquals(ip.getAttribute('addr'), private_expected)

    def test_get_server_addresses_public_v1_0(self):
        private = "192.168.0.3"
        public = ["1.2.3.4"]
        new_return_server = return_server_with_addresses(private, public)
        self.stubs.Set(nova.db.api, 'instance_get', new_return_server)
        req = webob.Request.blank('/v1.0/servers/1/ips/public')
        res = req.get_response(fakes.wsgi_app())
        res_dict = json.loads(res.body)
        self.assertEqual(res_dict, {'public': public})

    def test_get_server_addresses_private_v1_0(self):
        private = "192.168.0.3"
        public = ["1.2.3.4"]
        new_return_server = return_server_with_addresses(private, public)
        self.stubs.Set(nova.db.api, 'instance_get', new_return_server)
        req = webob.Request.blank('/v1.0/servers/1/ips/private')
        res = req.get_response(fakes.wsgi_app())
        res_dict = json.loads(res.body)
        self.assertEqual(res_dict, {'private': [private]})

    def test_get_server_addresses_public_xml_v1_0(self):
        private = "192.168.0.3"
        public = ["1.2.3.4"]
        new_return_server = return_server_with_addresses(private, public)
        self.stubs.Set(nova.db.api, 'instance_get', new_return_server)
        req = webob.Request.blank('/v1.0/servers/1/ips/public')
        req.headers['Accept'] = 'application/xml'
        res = req.get_response(fakes.wsgi_app())
        dom = minidom.parseString(res.body)
        (public_node,) = dom.childNodes
        self.assertEquals(public_node.nodeName, 'public')
        (ip,) = public_node.getElementsByTagName('ip')
        self.assertEquals(ip.getAttribute('addr'), public[0])

    def test_get_server_addresses_private_xml_v1_0(self):
        private = "192.168.0.3"
        public = ["1.2.3.4"]
        new_return_server = return_server_with_addresses(private, public)
        self.stubs.Set(nova.db.api, 'instance_get', new_return_server)
        req = webob.Request.blank('/v1.0/servers/1/ips/private')
        req.headers['Accept'] = 'application/xml'
        res = req.get_response(fakes.wsgi_app())
        dom = minidom.parseString(res.body)
        (private_node,) = dom.childNodes
        self.assertEquals(private_node.nodeName, 'private')
        (ip,) = private_node.getElementsByTagName('ip')
        self.assertEquals(ip.getAttribute('addr'), private)

    # NOTE(bcwaldon): lp830817
    def test_get_server_by_id_malformed_networks_v1_1(self):
        ifaces = [
            {
                'network': None,
                'fixed_ips': [
                    {'address': '192.168.0.3'},
                    {'address': '192.168.0.4'},
                ],
            },
        ]
        new_return_server = return_server_with_attributes(interfaces=ifaces)
        self.stubs.Set(nova.db.api, 'instance_get', new_return_server)

        req = webob.Request.blank('/v1.1/fake/servers/1')
        res = req.get_response(fakes.wsgi_app())
        self.assertEqual(res.status_int, 200)
        res_dict = json.loads(res.body)
        self.assertEqual(res_dict['server']['id'], 1)
        self.assertEqual(res_dict['server']['name'], 'server1')

    def test_get_server_by_id_with_addresses_v1_1(self):
        self.flags(use_ipv6=True)
        interfaces = [
            {
                'network': {'label': 'network_1'},
                'fixed_ips': [
                    {'address': '192.168.0.3'},
                    {'address': '192.168.0.4'},
                ],
            },
            {
                'network': {'label': 'network_2'},
                'fixed_ips': [
                    {'address': '172.19.0.1'},
                    {'address': '172.19.0.2'},
                ],
                'fixed_ipv6': '2001:4860::12',
            },
        ]
        new_return_server = return_server_with_attributes(
            interfaces=interfaces)
        self.stubs.Set(nova.db.api, 'instance_get', new_return_server)

        req = webob.Request.blank('/v1.1/fake/servers/1')
        res = req.get_response(fakes.wsgi_app())

        res_dict = json.loads(res.body)
        self.assertEqual(res_dict['server']['id'], 1)
        self.assertEqual(res_dict['server']['name'], 'server1')
        addresses = res_dict['server']['addresses']
        expected = {
            'network_1': [
                {'addr': '192.168.0.3', 'version': 4},
                {'addr': '192.168.0.4', 'version': 4},
            ],
            'network_2': [
                {'addr': '172.19.0.1', 'version': 4},
                {'addr': '172.19.0.2', 'version': 4},
                {'addr': '2001:4860::12', 'version': 6},
            ],
        }

        self.assertEqual(addresses, expected)

    def test_get_server_by_id_with_addresses_v1_1_ipv6_disabled(self):
        self.flags(use_ipv6=False)
        interfaces = [
            {
                'network': {'label': 'network_1'},
                'fixed_ips': [
                    {'address': '192.168.0.3'},
                    {'address': '192.168.0.4'},
                ],
            },
            {
                'network': {'label': 'network_2'},
                'fixed_ips': [
                    {'address': '172.19.0.1'},
                    {'address': '172.19.0.2'},
                ],
                'fixed_ipv6': '2001:4860::12',
            },
        ]
        new_return_server = return_server_with_attributes(
            interfaces=interfaces)
        self.stubs.Set(nova.db.api, 'instance_get', new_return_server)

        req = webob.Request.blank('/v1.1/fake/servers/1')
        res = req.get_response(fakes.wsgi_app())

        res_dict = json.loads(res.body)
        self.assertEqual(res_dict['server']['id'], 1)
        self.assertEqual(res_dict['server']['name'], 'server1')
        addresses = res_dict['server']['addresses']
        expected = {
            'network_1': [
                {'addr': '192.168.0.3', 'version': 4},
                {'addr': '192.168.0.4', 'version': 4},
            ],
            'network_2': [
                {'addr': '172.19.0.1', 'version': 4},
                {'addr': '172.19.0.2', 'version': 4},
            ],
        }

        self.assertEqual(addresses, expected)

    def test_get_server_addresses_v1_1(self):
        self.flags(use_ipv6=True)
        interfaces = [
            {
                'network': {'label': 'network_1'},
                'fixed_ips': [
                    {'address': '192.168.0.3'},
                    {'address': '192.168.0.4'},
                ],
            },
            {
                'network': {'label': 'network_2'},
                'fixed_ips': [
                    {
                        'address': '172.19.0.1',
                        'floating_ips': [
                            {'address': '1.2.3.4'},
                        ],
                    },
                    {'address': '172.19.0.2'},
                ],
                'fixed_ipv6': '2001:4860::12',
            },
        ]

        _return_vifs = return_virtual_interface_by_instance(interfaces)
        self.stubs.Set(nova.db.api,
                       'virtual_interface_get_by_instance',
                       _return_vifs)

        req = webob.Request.blank('/v1.1/fake/servers/1/ips')
        res = req.get_response(fakes.wsgi_app())
        res_dict = json.loads(res.body)

        expected = {
            'addresses': {
                'network_1': [
                    {'version': 4, 'addr': '192.168.0.3'},
                    {'version': 4, 'addr': '192.168.0.4'},
                ],
                'network_2': [
                    {'version': 4, 'addr': '172.19.0.1'},
                    {'version': 4, 'addr': '1.2.3.4'},
                    {'version': 4, 'addr': '172.19.0.2'},
                    {'version': 6, 'addr': '2001:4860::12'},
                ],
            },
        }

        self.assertEqual(res_dict, expected)

    def test_get_server_addresses_single_network_v1_1(self):
        self.flags(use_ipv6=True)
        interfaces = [
            {
                'network': {'label': 'network_1'},
                'fixed_ips': [
                    {'address': '192.168.0.3'},
                    {'address': '192.168.0.4'},
                ],
            },
            {
                'network': {'label': 'network_2'},
                'fixed_ips': [
                    {
                        'address': '172.19.0.1',
                        'floating_ips': [
                            {'address': '1.2.3.4'},
                        ],
                    },
                    {'address': '172.19.0.2'},
                ],
                'fixed_ipv6': '2001:4860::12',
            },
        ]
        _return_vifs = return_virtual_interface_by_instance(interfaces)
        self.stubs.Set(nova.db.api,
                       'virtual_interface_get_by_instance',
                       _return_vifs)

        req = webob.Request.blank('/v1.1/fake/servers/1/ips/network_2')
        res = req.get_response(fakes.wsgi_app())
        self.assertEqual(res.status_int, 200)
        res_dict = json.loads(res.body)
        expected = {
            'network_2': [
                {'version': 4, 'addr': '172.19.0.1'},
                {'version': 4, 'addr': '1.2.3.4'},
                {'version': 4, 'addr': '172.19.0.2'},
                {'version': 6, 'addr': '2001:4860::12'},
            ],
        }
        self.assertEqual(res_dict, expected)

    def test_get_server_addresses_nonexistant_network_v1_1(self):
        _return_vifs = return_virtual_interface_by_instance([])
        self.stubs.Set(nova.db.api,
                       'virtual_interface_get_by_instance',
                       _return_vifs)

        req = webob.Request.blank('/v1.1/fake/servers/1/ips/network_0')
        res = req.get_response(fakes.wsgi_app())
        self.assertEqual(res.status_int, 404)

    def test_get_server_addresses_nonexistant_server_v1_1(self):
        _return_vifs = return_virtual_interface_instance_nonexistant([])
        self.stubs.Set(nova.db.api,
                       'virtual_interface_get_by_instance',
                       _return_vifs)

        req = webob.Request.blank('/v1.1/fake/servers/600/ips')
        res = req.get_response(fakes.wsgi_app())
        self.assertEqual(res.status_int, 404)

    def test_get_server_list(self):
        req = webob.Request.blank('/v1.0/servers')
        res = req.get_response(fakes.wsgi_app())
        res_dict = json.loads(res.body)

        self.assertEqual(len(res_dict['servers']), 5)
        i = 0
        for s in res_dict['servers']:
            self.assertEqual(s['id'], i)
            self.assertEqual(s['name'], 'server%d' % i)
            self.assertEqual(s.get('imageId', None), None)
            i += 1

    def test_get_server_list_with_reservation_id(self):
        self.stubs.Set(nova.db.api, 'instance_get_all_by_reservation',
                       return_servers_by_reservation)
        self.stubs.Set(nova.scheduler.api, 'call_zone_method',
                       return_servers_from_child_zones)
        req = webob.Request.blank('/v1.0/servers?reservation_id=foo')
        res = req.get_response(fakes.wsgi_app())
        res_dict = json.loads(res.body)

        i = 0
        for s in res_dict['servers']:
            if '_is_precooked' in s:
                self.assertEqual(s.get('reservation_id'), 'child')
            else:
                self.assertEqual(s.get('name'), 'server%d' % i)
                i += 1

    def test_get_server_list_with_reservation_id_empty(self):
        self.stubs.Set(nova.db.api, 'instance_get_all_by_reservation',
                       return_servers_by_reservation_empty)
        self.stubs.Set(nova.scheduler.api, 'call_zone_method',
                       return_servers_from_child_zones_empty)
        req = webob.Request.blank('/v1.0/servers/detail?reservation_id=foo')
        res = req.get_response(fakes.wsgi_app())
        res_dict = json.loads(res.body)

        i = 0
        for s in res_dict['servers']:
            if '_is_precooked' in s:
                self.assertEqual(s.get('reservation_id'), 'child')
            else:
                self.assertEqual(s.get('name'), 'server%d' % i)
                i += 1

    def test_get_server_list_with_reservation_id_details(self):
        self.stubs.Set(nova.db.api, 'instance_get_all_by_reservation',
                       return_servers_by_reservation)
        self.stubs.Set(nova.scheduler.api, 'call_zone_method',
                       return_servers_from_child_zones)
        req = webob.Request.blank('/v1.0/servers/detail?reservation_id=foo')
        res = req.get_response(fakes.wsgi_app())
        res_dict = json.loads(res.body)

        i = 0
        for s in res_dict['servers']:
            if '_is_precooked' in s:
                self.assertEqual(s.get('reservation_id'), 'child')
            else:
                self.assertEqual(s.get('name'), 'server%d' % i)
                i += 1

    def test_get_server_list_v1_1(self):
        req = webob.Request.blank('/v1.1/fake/servers')
        res = req.get_response(fakes.wsgi_app())
        res_dict = json.loads(res.body)

        self.assertEqual(len(res_dict['servers']), 5)
        for i, s in enumerate(res_dict['servers']):
            self.assertEqual(s['id'], i)
            self.assertEqual(s['name'], 'server%d' % i)
            self.assertEqual(s.get('image', None), None)

            expected_links = [
                {
                    "rel": "self",
                    "href": "http://localhost/v1.1/fake/servers/%s" % s['id'],
                },
                {
                    "rel": "bookmark",
                    "href": "http://localhost/fake/servers/%s" % s['id'],
                },
            ]

            self.assertEqual(s['links'], expected_links)

    def test_get_servers_with_limit(self):
        req = webob.Request.blank('/v1.0/servers?limit=3')
        res = req.get_response(fakes.wsgi_app())
        servers = json.loads(res.body)['servers']
        self.assertEqual([s['id'] for s in servers], [0, 1, 2])

        req = webob.Request.blank('/v1.0/servers?limit=aaa')
        res = req.get_response(fakes.wsgi_app())
        self.assertEqual(res.status_int, 400)
        self.assertTrue('limit' in res.body)

    def test_get_servers_with_offset(self):
        req = webob.Request.blank('/v1.0/servers?offset=2')
        res = req.get_response(fakes.wsgi_app())
        servers = json.loads(res.body)['servers']
        self.assertEqual([s['id'] for s in servers], [2, 3, 4])

        req = webob.Request.blank('/v1.0/servers?offset=aaa')
        res = req.get_response(fakes.wsgi_app())
        self.assertEqual(res.status_int, 400)
        self.assertTrue('offset' in res.body)

    def test_get_servers_with_limit_and_offset(self):
        req = webob.Request.blank('/v1.0/servers?limit=2&offset=1')
        res = req.get_response(fakes.wsgi_app())
        servers = json.loads(res.body)['servers']
        self.assertEqual([s['id'] for s in servers], [1, 2])

    def test_get_servers_with_bad_limit(self):
        req = webob.Request.blank('/v1.0/servers?limit=asdf&offset=1')
        res = req.get_response(fakes.wsgi_app())
        self.assertEqual(res.status_int, 400)
        self.assertTrue(res.body.find('limit param') > -1)

    def test_get_servers_with_bad_offset(self):
        req = webob.Request.blank('/v1.0/servers?limit=2&offset=asdf')
        res = req.get_response(fakes.wsgi_app())
        self.assertEqual(res.status_int, 400)
        self.assertTrue(res.body.find('offset param') > -1)

    def test_get_servers_with_marker(self):
        req = webob.Request.blank('/v1.1/fake/servers?marker=2')
        res = req.get_response(fakes.wsgi_app())
        servers = json.loads(res.body)['servers']
        self.assertEqual([s['name'] for s in servers], ["server3", "server4"])

    def test_get_servers_with_limit_and_marker(self):
        req = webob.Request.blank('/v1.1/fake/servers?limit=2&marker=1')
        res = req.get_response(fakes.wsgi_app())
        servers = json.loads(res.body)['servers']
        self.assertEqual([s['name'] for s in servers], ['server2', 'server3'])

    def test_get_servers_with_bad_marker(self):
        req = webob.Request.blank('/v1.1/fake/servers?limit=2&marker=asdf')
        res = req.get_response(fakes.wsgi_app())
        self.assertEqual(res.status_int, 400)
        self.assertTrue(res.body.find('marker param') > -1)

    def test_get_servers_with_bad_option_v1_0(self):
        # 1.0 API ignores unknown options
        def fake_get_all(compute_self, context, search_opts=None):
            return [stub_instance(100)]

        self.stubs.Set(nova.compute.API, 'get_all', fake_get_all)

        req = webob.Request.blank('/v1.0/servers?unknownoption=whee')
        res = req.get_response(fakes.wsgi_app())
        self.assertEqual(res.status_int, 200)
        servers = json.loads(res.body)['servers']
        self.assertEqual(len(servers), 1)
        self.assertEqual(servers[0]['id'], 100)

    def test_get_servers_with_bad_option_v1_1(self):
        # 1.1 API also ignores unknown options
        def fake_get_all(compute_self, context, search_opts=None):
            return [stub_instance(100)]

        self.stubs.Set(nova.compute.API, 'get_all', fake_get_all)

        req = webob.Request.blank('/v1.1/fake/servers?unknownoption=whee')
        res = req.get_response(fakes.wsgi_app())
        self.assertEqual(res.status_int, 200)
        servers = json.loads(res.body)['servers']
        self.assertEqual(len(servers), 1)
        self.assertEqual(servers[0]['id'], 100)

    def test_get_servers_allows_image_v1_1(self):
        def fake_get_all(compute_self, context, search_opts=None):
            self.assertNotEqual(search_opts, None)
            self.assertTrue('image' in search_opts)
            self.assertEqual(search_opts['image'], '12345')
            return [stub_instance(100)]

        self.stubs.Set(nova.compute.API, 'get_all', fake_get_all)
        self.flags(allow_admin_api=False)

        req = webob.Request.blank('/v1.1/fake/servers?image=12345')
        res = req.get_response(fakes.wsgi_app())
        # The following assert will fail if either of the asserts in
        # fake_get_all() fail
        self.assertEqual(res.status_int, 200)
        servers = json.loads(res.body)['servers']
        self.assertEqual(len(servers), 1)
        self.assertEqual(servers[0]['id'], 100)

    def test_tenant_id_filter_converts_to_project_id_for_admin(self):
        def fake_get_all(context, filters=None):
            self.assertNotEqual(filters, None)
            self.assertEqual(filters['project_id'], 'faketenant')
            self.assertFalse(filters.get('tenant_id'))
            return [stub_instance(100)]

        self.stubs.Set(nova.db.api, 'instance_get_all_by_filters',
                       fake_get_all)
        self.flags(allow_admin_api=True)

        req = webob.Request.blank('/v1.1/fake/servers?tenant_id=faketenant')
        # Use admin context
        context = nova.context.RequestContext('testuser', 'testproject',
                is_admin=True)
        res = req.get_response(fakes.wsgi_app(fake_auth_context=context))
        res_dict = json.loads(res.body)
        # Failure in fake_get_all returns non 200 status code
        self.assertEqual(res.status_int, 200)

    def test_get_servers_allows_flavor_v1_1(self):
        def fake_get_all(compute_self, context, search_opts=None):
            self.assertNotEqual(search_opts, None)
            self.assertTrue('flavor' in search_opts)
            # flavor is an integer ID
            self.assertEqual(search_opts['flavor'], '12345')
            return [stub_instance(100)]

        self.stubs.Set(nova.compute.API, 'get_all', fake_get_all)
        self.flags(allow_admin_api=False)

        req = webob.Request.blank('/v1.1/fake/servers?flavor=12345')
        res = req.get_response(fakes.wsgi_app())
        # The following assert will fail if either of the asserts in
        # fake_get_all() fail
        self.assertEqual(res.status_int, 200)
        servers = json.loads(res.body)['servers']
        self.assertEqual(len(servers), 1)
        self.assertEqual(servers[0]['id'], 100)

    def test_get_servers_allows_status_v1_1(self):
        def fake_get_all(compute_self, context, search_opts=None):
            self.assertNotEqual(search_opts, None)
            self.assertTrue('vm_state' in search_opts)
            self.assertEqual(search_opts['vm_state'], vm_states.ACTIVE)
            return [stub_instance(100)]

        self.stubs.Set(nova.compute.API, 'get_all', fake_get_all)
        self.flags(allow_admin_api=False)

        req = webob.Request.blank('/v1.1/fake/servers?status=active')
        res = req.get_response(fakes.wsgi_app())
        # The following assert will fail if either of the asserts in
        # fake_get_all() fail
        self.assertEqual(res.status_int, 200)
        servers = json.loads(res.body)['servers']
        self.assertEqual(len(servers), 1)
        self.assertEqual(servers[0]['id'], 100)

    def test_get_servers_invalid_status_v1_1(self):
        """Test getting servers by invalid status"""
        self.flags(allow_admin_api=False)
        req = webob.Request.blank('/v1.1/fake/servers?status=running')
        res = req.get_response(fakes.wsgi_app())
        self.assertEqual(res.status_int, 400)
        self.assertTrue(res.body.find('Invalid server status') > -1)

    def test_get_servers_allows_name_v1_1(self):
        def fake_get_all(compute_self, context, search_opts=None):
            self.assertNotEqual(search_opts, None)
            self.assertTrue('name' in search_opts)
            self.assertEqual(search_opts['name'], 'whee.*')
            return [stub_instance(100)]

        self.stubs.Set(nova.compute.API, 'get_all', fake_get_all)
        self.flags(allow_admin_api=False)

        req = webob.Request.blank('/v1.1/fake/servers?name=whee.*')
        res = req.get_response(fakes.wsgi_app())
        # The following assert will fail if either of the asserts in
        # fake_get_all() fail
        self.assertEqual(res.status_int, 200)
        servers = json.loads(res.body)['servers']
        self.assertEqual(len(servers), 1)
        self.assertEqual(servers[0]['id'], 100)

    def test_get_servers_allows_changes_since_v1_1(self):
        def fake_get_all(compute_self, context, search_opts=None):
            self.assertNotEqual(search_opts, None)
            self.assertTrue('changes-since' in search_opts)
            changes_since = datetime.datetime(2011, 1, 24, 17, 8, 1)
            self.assertEqual(search_opts['changes-since'], changes_since)
            self.assertTrue('deleted' not in search_opts)
            return [stub_instance(100)]

        self.stubs.Set(nova.compute.API, 'get_all', fake_get_all)

        params = 'changes-since=2011-01-24T17:08:01Z'
        req = webob.Request.blank('/v1.1/fake/servers?%s' % params)
        res = req.get_response(fakes.wsgi_app())
        self.assertEqual(res.status_int, 200)
        servers = json.loads(res.body)['servers']
        self.assertEqual(len(servers), 1)
        self.assertEqual(servers[0]['id'], 100)

    def test_get_servers_allows_changes_since_bad_value_v1_1(self):
        params = 'changes-since=asdf'
        req = webob.Request.blank('/v1.1/fake/servers?%s' % params)
        res = req.get_response(fakes.wsgi_app())
        self.assertEqual(res.status_int, 400)

    def test_get_servers_unknown_or_admin_options1(self):
        """Test getting servers by admin-only or unknown options.
        This tests when admin_api is off.  Make sure the admin and
        unknown options are stripped before they get to
        compute_api.get_all()
        """

        self.flags(allow_admin_api=False)

        def fake_get_all(compute_self, context, search_opts=None):
            self.assertNotEqual(search_opts, None)
            # Allowed by user
            self.assertTrue('name' in search_opts)
            self.assertTrue('status' in search_opts)
            # Allowed only by admins with admin API on
            self.assertFalse('ip' in search_opts)
            self.assertFalse('unknown_option' in search_opts)
            return [stub_instance(100)]

        self.stubs.Set(nova.compute.API, 'get_all', fake_get_all)

        query_str = "name=foo&ip=10.*&status=active&unknown_option=meow"
        req = webob.Request.blank('/v1.1/fake/servers?%s' % query_str)
        # Request admin context
        context = nova.context.RequestContext('testuser', 'testproject',
                is_admin=True)
        res = req.get_response(fakes.wsgi_app(fake_auth_context=context))
        # The following assert will fail if either of the asserts in
        # fake_get_all() fail
        self.assertEqual(res.status_int, 200)
        servers = json.loads(res.body)['servers']
        self.assertEqual(len(servers), 1)
        self.assertEqual(servers[0]['id'], 100)

    def test_get_servers_unknown_or_admin_options2(self):
        """Test getting servers by admin-only or unknown options.
        This tests when admin_api is on, but context is a user.
        Make sure the admin and unknown options are stripped before
        they get to compute_api.get_all()
        """

        self.flags(allow_admin_api=True)

        def fake_get_all(compute_self, context, search_opts=None):
            self.assertNotEqual(search_opts, None)
            # Allowed by user
            self.assertTrue('name' in search_opts)
            self.assertTrue('status' in search_opts)
            # Allowed only by admins with admin API on
            self.assertFalse('ip' in search_opts)
            self.assertFalse('unknown_option' in search_opts)
            return [stub_instance(100)]

        self.stubs.Set(nova.compute.API, 'get_all', fake_get_all)

        query_str = "name=foo&ip=10.*&status=active&unknown_option=meow"
        req = webob.Request.blank('/v1.1/fake/servers?%s' % query_str)
        # Request admin context
        context = nova.context.RequestContext('testuser', 'testproject',
                is_admin=False)
        res = req.get_response(fakes.wsgi_app(fake_auth_context=context))
        # The following assert will fail if either of the asserts in
        # fake_get_all() fail
        self.assertEqual(res.status_int, 200)
        servers = json.loads(res.body)['servers']
        self.assertEqual(len(servers), 1)
        self.assertEqual(servers[0]['id'], 100)

    def test_get_servers_unknown_or_admin_options3(self):
        """Test getting servers by admin-only or unknown options.
        This tests when admin_api is on and context is admin.
        All options should be passed through to compute_api.get_all()
        """

        self.flags(allow_admin_api=True)

        def fake_get_all(compute_self, context, search_opts=None):
            self.assertNotEqual(search_opts, None)
            # Allowed by user
            self.assertTrue('name' in search_opts)
            self.assertTrue('status' in search_opts)
            # Allowed only by admins with admin API on
            self.assertTrue('ip' in search_opts)
            self.assertTrue('unknown_option' in search_opts)
            return [stub_instance(100)]

        self.stubs.Set(nova.compute.API, 'get_all', fake_get_all)

        query_str = "name=foo&ip=10.*&status=active&unknown_option=meow"
        req = webob.Request.blank('/v1.1/fake/servers?%s' % query_str)
        # Request admin context
        context = nova.context.RequestContext('testuser', 'testproject',
                is_admin=True)
        res = req.get_response(fakes.wsgi_app(fake_auth_context=context))
        # The following assert will fail if either of the asserts in
        # fake_get_all() fail
        self.assertEqual(res.status_int, 200)
        servers = json.loads(res.body)['servers']
        self.assertEqual(len(servers), 1)
        self.assertEqual(servers[0]['id'], 100)

    def test_get_servers_admin_allows_ip_v1_1(self):
        """Test getting servers by ip with admin_api enabled and
        admin context
        """
        self.flags(allow_admin_api=True)

        def fake_get_all(compute_self, context, search_opts=None):
            self.assertNotEqual(search_opts, None)
            self.assertTrue('ip' in search_opts)
            self.assertEqual(search_opts['ip'], '10\..*')
            return [stub_instance(100)]

        self.stubs.Set(nova.compute.API, 'get_all', fake_get_all)

        req = webob.Request.blank('/v1.1/fake/servers?ip=10\..*')
        # Request admin context
        context = nova.context.RequestContext('testuser', 'testproject',
                is_admin=True)
        res = req.get_response(fakes.wsgi_app(fake_auth_context=context))
        # The following assert will fail if either of the asserts in
        # fake_get_all() fail
        self.assertEqual(res.status_int, 200)
        servers = json.loads(res.body)['servers']
        self.assertEqual(len(servers), 1)
        self.assertEqual(servers[0]['id'], 100)

    def test_get_servers_admin_allows_ip6_v1_1(self):
        """Test getting servers by ip6 with admin_api enabled and
        admin context
        """
        self.flags(allow_admin_api=True)

        def fake_get_all(compute_self, context, search_opts=None):
            self.assertNotEqual(search_opts, None)
            self.assertTrue('ip6' in search_opts)
            self.assertEqual(search_opts['ip6'], 'ffff.*')
            return [stub_instance(100)]

        self.stubs.Set(nova.compute.API, 'get_all', fake_get_all)

        req = webob.Request.blank('/v1.1/fake/servers?ip6=ffff.*')
        # Request admin context
        context = nova.context.RequestContext('testuser', 'testproject',
                is_admin=True)
        res = req.get_response(fakes.wsgi_app(fake_auth_context=context))
        # The following assert will fail if either of the asserts in
        # fake_get_all() fail
        self.assertEqual(res.status_int, 200)
        servers = json.loads(res.body)['servers']
        self.assertEqual(len(servers), 1)
        self.assertEqual(servers[0]['id'], 100)

    def _setup_for_create_instance(self):
        """Shared implementation for tests below that create instance"""
        def instance_create(context, inst):
            inst_type = instance_types.get_instance_type_by_flavor_id(3)
            image_ref = 'http://localhost/images/2'
            return {'id': 1,
                    'display_name': 'server_test',
                    'uuid': FAKE_UUID,
                    'instance_type': dict(inst_type),
                    'access_ip_v4': '1.2.3.4',
                    'access_ip_v6': 'fead::1234',
                    'image_ref': image_ref,
                    'user_id': 'fake',
                    'project_id': 'fake',
                    "created_at": datetime.datetime(2010, 10, 10, 12, 0, 0),
                    "updated_at": datetime.datetime(2010, 11, 11, 11, 0, 0),
                    "config_drive": self.config_drive,
                   }

        def server_update(context, id, params):
            return instance_create(context, id)

        def fake_method(*args, **kwargs):
            pass

        def project_get_networks(context, user_id):
            return dict(id='1', host='localhost')

        def queue_get_for(context, *args):
            return 'network_topic'

        def kernel_ramdisk_mapping(*args, **kwargs):
            return (1, 1)

        def image_id_from_hash(*args, **kwargs):
            return 2

        self.stubs.Set(nova.db.api, 'project_get_networks',
                       project_get_networks)
        self.stubs.Set(nova.db.api, 'instance_create', instance_create)
        self.stubs.Set(nova.rpc, 'cast', fake_method)
        self.stubs.Set(nova.rpc, 'call', fake_method)
        self.stubs.Set(nova.db.api, 'instance_update', server_update)
        self.stubs.Set(nova.db.api, 'queue_get_for', queue_get_for)
        self.stubs.Set(nova.network.manager.VlanManager, 'allocate_fixed_ip',
            fake_method)
        self.stubs.Set(
            nova.api.openstack.create_instance_helper.CreateInstanceHelper,
            "_get_kernel_ramdisk_from_image", kernel_ramdisk_mapping)
        self.stubs.Set(nova.compute.api.API, "_find_host", find_host)

    def _test_create_instance_helper(self):
        self._setup_for_create_instance()

        body = dict(server=dict(
            name='server_test', imageId=3, flavorId=2,
            metadata={'hello': 'world', 'open': 'stack'},
            personality={}))
        req = webob.Request.blank('/v1.0/servers')
        req.method = 'POST'
        req.body = json.dumps(body)
        req.headers["content-type"] = "application/json"

        res = req.get_response(fakes.wsgi_app())

        self.assertEqual(res.status_int, 202)
        server = json.loads(res.body)['server']
        self.assertEqual(16, len(server['adminPass']))
        self.assertEqual('server_test', server['name'])
        self.assertEqual(1, server['id'])
        self.assertEqual(2, server['flavorId'])
        self.assertEqual(3, server['imageId'])
        self.assertEqual(FAKE_UUID, server['uuid'])

    def test_create_instance(self):
        self._test_create_instance_helper()

    def test_create_instance_has_uuid(self):
        """Tests at the db-layer instead of API layer since that's where the
           UUID is generated
        """
        ctxt = context.RequestContext(1, 1)
        values = {}
        instance = nova.db.api.instance_create(ctxt, values)
        expected = FAKE_UUID
        self.assertEqual(instance['uuid'], expected)

    def test_create_instance_via_zones(self):
        """Server generated ReservationID"""
        self._setup_for_create_instance()
        self.flags(allow_admin_api=True)

        body = dict(server=dict(
            name='server_test', imageId=3, flavorId=2,
            metadata={'hello': 'world', 'open': 'stack'},
            personality={}))
        req = webob.Request.blank('/v1.0/zones/boot')
        req.method = 'POST'
        req.body = json.dumps(body)
        req.headers["content-type"] = "application/json"

        res = req.get_response(fakes.wsgi_app())

        reservation_id = json.loads(res.body)['reservation_id']
        self.assertEqual(res.status_int, 200)
        self.assertNotEqual(reservation_id, "")
        self.assertNotEqual(reservation_id, None)
        self.assertTrue(len(reservation_id) > 1)

    def test_create_instance_via_zones_with_resid(self):
        """User supplied ReservationID"""
        self._setup_for_create_instance()
        self.flags(allow_admin_api=True)

        body = dict(server=dict(
            name='server_test', imageId=3, flavorId=2,
            metadata={'hello': 'world', 'open': 'stack'},
            personality={}, reservation_id='myresid'))
        req = webob.Request.blank('/v1.0/zones/boot')
        req.method = 'POST'
        req.body = json.dumps(body)
        req.headers["content-type"] = "application/json"

        res = req.get_response(fakes.wsgi_app())

        reservation_id = json.loads(res.body)['reservation_id']
        self.assertEqual(res.status_int, 200)
        self.assertEqual(reservation_id, "myresid")

    def test_create_instance_no_key_pair(self):
        fakes.stub_out_key_pair_funcs(self.stubs, have_key_pair=False)
        self._test_create_instance_helper()

    def test_create_instance_no_name(self):
        self._setup_for_create_instance()

        body = {
            'server': {
                'imageId': 3,
                'flavorId': 1,
                'metadata': {
                    'hello': 'world',
                    'open': 'stack',
                },
                'personality': {},
            },
        }

        req = webob.Request.blank('/v1.0/servers')
        req.method = 'POST'
        req.body = json.dumps(body)
        req.headers["content-type"] = "application/json"
        res = req.get_response(fakes.wsgi_app())
        self.assertEqual(res.status_int, 400)

    def test_create_instance_nonstring_name(self):
        self._setup_for_create_instance()

        body = {
            'server': {
                'name': 12,
                'imageId': 3,
                'flavorId': 1,
                'metadata': {
                    'hello': 'world',
                    'open': 'stack',
                },
                'personality': {},
            },
        }

        req = webob.Request.blank('/v1.0/servers')
        req.method = 'POST'
        req.body = json.dumps(body)
        req.headers["content-type"] = "application/json"
        res = req.get_response(fakes.wsgi_app())
        self.assertEqual(res.status_int, 400)

    def test_create_instance_no_server_entity(self):
        self._setup_for_create_instance()

        body = {}

        req = webob.Request.blank('/v1.0/servers')
        req.method = 'POST'
        req.body = json.dumps(body)
        req.headers["content-type"] = "application/json"
        res = req.get_response(fakes.wsgi_app())
        self.assertEqual(res.status_int, 422)

    def test_create_instance_whitespace_name(self):
        self._setup_for_create_instance()

        body = {
            'server': {
                'name': '    ',
                'imageId': 3,
                'flavorId': 1,
                'metadata': {
                    'hello': 'world',
                    'open': 'stack',
                },
                'personality': {},
            },
        }

        req = webob.Request.blank('/v1.0/servers')
        req.method = 'POST'
        req.body = json.dumps(body)
        req.headers["content-type"] = "application/json"
        res = req.get_response(fakes.wsgi_app())
        self.assertEqual(res.status_int, 400)

    def test_create_instance_with_access_ip_v1_1(self):
        self._setup_for_create_instance()

        # proper local hrefs must start with 'http://localhost/v1.1/'
        image_href = 'http://localhost/v1.1/123/images/2'
        flavor_ref = 'http://localhost/123/flavors/3'
        access_ipv4 = '1.2.3.4'
        access_ipv6 = 'fead::1234'
        expected_flavor = {
            "id": "3",
            "links": [
                {
                    "rel": "bookmark",
                    "href": 'http://localhost/123/flavors/3',
                },
            ],
        }
        expected_image = {
            "id": "2",
            "links": [
                {
                    "rel": "bookmark",
                    "href": 'http://localhost/123/images/2',
                },
            ],
        }
        body = {
            'server': {
                'name': 'server_test',
                'imageRef': image_href,
                'flavorRef': flavor_ref,
                'accessIPv4': access_ipv4,
                'accessIPv6': access_ipv6,
                'metadata': {
                    'hello': 'world',
                    'open': 'stack',
                },
                'personality': [
                    {
                        "path": "/etc/banner.txt",
                        "contents": "MQ==",
                    },
                ],
            },
        }

        req = webob.Request.blank('/v1.1/123/servers')
        req.method = 'POST'
        req.body = json.dumps(body)
        req.headers["content-type"] = "application/json"

        res = req.get_response(fakes.wsgi_app())

        self.assertEqual(res.status_int, 202)
        server = json.loads(res.body)['server']
        self.assertEqual(16, len(server['adminPass']))
        self.assertEqual(1, server['id'])
        self.assertEqual(0, server['progress'])
        self.assertEqual('server_test', server['name'])
        self.assertEqual(expected_flavor, server['flavor'])
        self.assertEqual(expected_image, server['image'])
        self.assertEqual(access_ipv4, server['accessIPv4'])
        self.assertEqual(access_ipv6, server['accessIPv6'])

    def test_create_instance_v1_1(self):
        self._setup_for_create_instance()

        # proper local hrefs must start with 'http://localhost/v1.1/'
        image_href = 'http://localhost/v1.1/images/2'
        flavor_ref = 'http://localhost/123/flavors/3'
        expected_flavor = {
            "id": "3",
            "links": [
                {
                    "rel": "bookmark",
                    "href": 'http://localhost/fake/flavors/3',
                },
            ],
        }
        expected_image = {
            "id": "2",
            "links": [
                {
                    "rel": "bookmark",
                    "href": 'http://localhost/fake/images/2',
                },
            ],
        }
        body = {
            'server': {
                'name': 'server_test',
                'imageRef': image_href,
                'flavorRef': flavor_ref,
                'metadata': {
                    'hello': 'world',
                    'open': 'stack',
                },
                'personality': [
                    {
                        "path": "/etc/banner.txt",
                        "contents": "MQ==",
                    },
                ],
            },
        }

        req = webob.Request.blank('/v1.1/fake/servers')
        req.method = 'POST'
        req.body = json.dumps(body)
        req.headers["content-type"] = "application/json"

        res = req.get_response(fakes.wsgi_app())

        self.assertEqual(res.status_int, 202)
        server = json.loads(res.body)['server']
        self.assertEqual(16, len(server['adminPass']))
        self.assertEqual(1, server['id'])
        self.assertEqual("BUILD", server["status"])
        self.assertEqual(0, server['progress'])
        self.assertEqual('server_test', server['name'])
        self.assertEqual(expected_flavor, server['flavor'])
        self.assertEqual(expected_image, server['image'])
        self.assertEqual('1.2.3.4', server['accessIPv4'])
        self.assertEqual('fead::1234', server['accessIPv6'])

    def test_create_instance_v1_1_invalid_key_name(self):
        self._setup_for_create_instance()

        image_href = 'http://localhost/v1.1/images/2'
        flavor_ref = 'http://localhost/flavors/3'
        body = dict(server=dict(
            name='server_test', imageRef=image_href, flavorRef=flavor_ref,
            key_name='nonexistentkey'))
        req = webob.Request.blank('/v1.1/fake/servers')
        req.method = 'POST'
        req.body = json.dumps(body)
        req.headers["content-type"] = "application/json"
        res = req.get_response(fakes.wsgi_app())
        self.assertEqual(res.status_int, 400)

    def test_create_instance_v1_1_valid_key_name(self):
        self._setup_for_create_instance()

        image_href = 'http://localhost/v1.1/images/2'
        flavor_ref = 'http://localhost/flavors/3'
        body = dict(server=dict(
            name='server_test', imageRef=image_href, flavorRef=flavor_ref,
            key_name='key'))
        req = webob.Request.blank('/v1.1/fake/servers')
        req.method = 'POST'
        req.body = json.dumps(body)
        req.headers["content-type"] = "application/json"
        res = req.get_response(fakes.wsgi_app())
        self.assertEqual(res.status_int, 202)

    def test_create_instance_v1_1_invalid_flavor_href(self):
        self._setup_for_create_instance()

        image_href = 'http://localhost/v1.1/images/2'
        flavor_ref = 'http://localhost/v1.1/flavors/asdf'
        body = dict(server=dict(
            name='server_test', imageRef=image_href, flavorRef=flavor_ref,
            metadata={'hello': 'world', 'open': 'stack'},
            personality={}))
        req = webob.Request.blank('/v1.1/fake/servers')
        req.method = 'POST'
        req.body = json.dumps(body)
        req.headers["content-type"] = "application/json"
        res = req.get_response(fakes.wsgi_app())
        self.assertEqual(res.status_int, 400)

    def test_create_instance_v1_1_invalid_flavor_id_int(self):
        self._setup_for_create_instance()

        image_href = 'http://localhost/v1.1/123/images/2'
        flavor_ref = -1
        body = dict(server=dict(
            name='server_test', imageRef=image_href, flavorRef=flavor_ref,
            metadata={'hello': 'world', 'open': 'stack'},
            personality={}))
        req = webob.Request.blank('/v1.1/123/servers')
        req.method = 'POST'
        req.body = json.dumps(body)
        req.headers["content-type"] = "application/json"
        res = req.get_response(fakes.wsgi_app())
        self.assertEqual(res.status_int, 400)

    def test_create_instance_v1_1_bad_flavor_href(self):
        self._setup_for_create_instance()

        image_href = 'http://localhost/v1.1/images/2'
        flavor_ref = 'http://localhost/v1.1/flavors/17'
        body = dict(server=dict(
            name='server_test', imageRef=image_href, flavorRef=flavor_ref,
            metadata={'hello': 'world', 'open': 'stack'},
            personality={}))
        req = webob.Request.blank('/v1.1/fake/servers')
        req.method = 'POST'
        req.body = json.dumps(body)
        req.headers["content-type"] = "application/json"
        res = req.get_response(fakes.wsgi_app())
        self.assertEqual(res.status_int, 400)

    def test_create_instance_with_config_drive_v1_1(self):
        self.config_drive = True
        self._setup_for_create_instance()

        image_href = 'http://localhost/v1.1/123/images/2'
        flavor_ref = 'http://localhost/v1.1/123/flavors/3'
        body = {
            'server': {
                'name': 'config_drive_test',
                'imageRef': image_href,
                'flavorRef': flavor_ref,
                'metadata': {
                    'hello': 'world',
                    'open': 'stack',
                },
                'personality': {},
                'config_drive': True,
            },
        }

        req = webob.Request.blank('/v1.1/123/servers')
        req.method = 'POST'
        req.body = json.dumps(body)
        req.headers["content-type"] = "application/json"

        res = req.get_response(fakes.wsgi_app())
        print res
        self.assertEqual(res.status_int, 202)
        server = json.loads(res.body)['server']
        self.assertEqual(1, server['id'])
        self.assertTrue(server['config_drive'])

    def test_create_instance_with_config_drive_as_id_v1_1(self):
        self.config_drive = 2
        self._setup_for_create_instance()

        image_href = 'http://localhost/v1.1/123/images/2'
        flavor_ref = 'http://localhost/v1.1/123/flavors/3'
        body = {
            'server': {
                'name': 'config_drive_test',
                'imageRef': image_href,
                'flavorRef': flavor_ref,
                'metadata': {
                    'hello': 'world',
                    'open': 'stack',
                },
                'personality': {},
                'config_drive': 2,
            },
        }

        req = webob.Request.blank('/v1.1/123/servers')
        req.method = 'POST'
        req.body = json.dumps(body)
        req.headers["content-type"] = "application/json"

        res = req.get_response(fakes.wsgi_app())

        self.assertEqual(res.status_int, 202)
        server = json.loads(res.body)['server']
        self.assertEqual(1, server['id'])
        self.assertTrue(server['config_drive'])
        self.assertEqual(2, server['config_drive'])

    def test_create_instance_with_bad_config_drive_v1_1(self):
        self.config_drive = "asdf"
        self._setup_for_create_instance()

        image_href = 'http://localhost/v1.1/123/images/2'
        flavor_ref = 'http://localhost/v1.1/123/flavors/3'
        body = {
            'server': {
                'name': 'config_drive_test',
                'imageRef': image_href,
                'flavorRef': flavor_ref,
                'metadata': {
                    'hello': 'world',
                    'open': 'stack',
                },
                'personality': {},
                'config_drive': 'asdf',
            },
        }

        req = webob.Request.blank('/v1.1/123/servers')
        req.method = 'POST'
        req.body = json.dumps(body)
        req.headers["content-type"] = "application/json"

        res = req.get_response(fakes.wsgi_app())
        self.assertEqual(res.status_int, 400)

    def test_create_instance_without_config_drive_v1_1(self):
        self._setup_for_create_instance()

        image_href = 'http://localhost/v1.1/123/images/2'
        flavor_ref = 'http://localhost/v1.1/123/flavors/3'
        body = {
            'server': {
                'name': 'config_drive_test',
                'imageRef': image_href,
                'flavorRef': flavor_ref,
                'metadata': {
                    'hello': 'world',
                    'open': 'stack',
                },
                'personality': {},
                'config_drive': True,
            },
        }

        req = webob.Request.blank('/v1.1/123/servers')
        req.method = 'POST'
        req.body = json.dumps(body)
        req.headers["content-type"] = "application/json"

        res = req.get_response(fakes.wsgi_app())
        self.assertEqual(res.status_int, 202)
        server = json.loads(res.body)['server']
        self.assertEqual(1, server['id'])
        self.assertFalse(server['config_drive'])

    def test_create_instance_v1_1_bad_href(self):
        self._setup_for_create_instance()

        image_href = 'http://localhost/v1.1/images/asdf'
        flavor_ref = 'http://localhost/v1.1/flavors/3'
        body = dict(server=dict(
            name='server_test', imageRef=image_href, flavorRef=flavor_ref,
            metadata={'hello': 'world', 'open': 'stack'},
            personality={}))
        req = webob.Request.blank('/v1.1/fake/servers')
        req.method = 'POST'
        req.body = json.dumps(body)
        req.headers["content-type"] = "application/json"
        res = req.get_response(fakes.wsgi_app())
        self.assertEqual(res.status_int, 400)

    def test_create_instance_v1_1_local_href(self):
        self._setup_for_create_instance()

        image_id = "2"
        flavor_ref = 'http://localhost/v1.1/flavors/3'
        expected_flavor = {
            "id": "3",
            "links": [
                {
                    "rel": "bookmark",
                    "href": 'http://localhost/fake/flavors/3',
                },
            ],
        }
        expected_image = {
            "id": "2",
            "links": [
                {
                    "rel": "bookmark",
                    "href": 'http://localhost/fake/images/2',
                },
            ],
        }
        body = {
            'server': {
                'name': 'server_test',
                'imageRef': image_id,
                'flavorRef': flavor_ref,
            },
        }

        req = webob.Request.blank('/v1.1/fake/servers')
        req.method = 'POST'
        req.body = json.dumps(body)
        req.headers["content-type"] = "application/json"

        res = req.get_response(fakes.wsgi_app())

        self.assertEqual(res.status_int, 202)
        server = json.loads(res.body)['server']
        self.assertEqual(expected_flavor, server['flavor'])
        self.assertEqual(expected_image, server['image'])

    def test_create_instance_with_admin_pass_v1_0(self):
        self._setup_for_create_instance()

        body = {
            'server': {
                'name': 'test-server-create',
                'imageId': 3,
                'flavorId': 1,
                'adminPass': 'testpass',
            },
        }

        req = webob.Request.blank('/v1.0/servers')
        req.method = 'POST'
        req.body = json.dumps(body)
        req.headers['content-type'] = "application/json"
        res = req.get_response(fakes.wsgi_app())
        res = json.loads(res.body)
        self.assertNotEqual(res['server']['adminPass'],
                            body['server']['adminPass'])

    def test_create_instance_v1_1_admin_pass(self):
        self._setup_for_create_instance()

        image_href = 'http://localhost/v1.1/images/2'
        flavor_ref = 'http://localhost/v1.1/flavors/3'
        body = {
            'server': {
                'name': 'server_test',
                'imageRef': 3,
                'flavorRef': 3,
                'adminPass': 'testpass',
            },
        }

        req = webob.Request.blank('/v1.1/fake/servers')
        req.method = 'POST'
        req.body = json.dumps(body)
        req.headers['content-type'] = "application/json"
        res = req.get_response(fakes.wsgi_app())
        self.assertEqual(res.status_int, 202)
        server = json.loads(res.body)['server']
        self.assertEqual(server['adminPass'], body['server']['adminPass'])

    def test_create_instance_v1_1_admin_pass_empty(self):
        self._setup_for_create_instance()

        body = {
            'server': {
                'name': 'server_test',
                'imageRef': 3,
                'flavorRef': 3,
                'adminPass': '',
            },
        }

        req = webob.Request.blank('/v1.1/fake/servers')
        req.method = 'POST'
        req.body = json.dumps(body)
        req.headers['content-type'] = "application/json"
        res = req.get_response(fakes.wsgi_app())
        self.assertEqual(res.status_int, 400)

    def test_create_instance_whitespace_name(self):
        self._setup_for_create_instance()

        body = {
            'server': {
                'name': '    ',
                'imageId': 3,
                'flavorId': 1,
                'metadata': {
                    'hello': 'world',
                    'open': 'stack',
                },
                'personality': {},
            },
        }

        req = webob.Request.blank('/v1.0/servers')
        req.method = 'POST'
        req.body = json.dumps(body)
        req.headers["content-type"] = "application/json"
        res = req.get_response(fakes.wsgi_app())
        self.assertEqual(res.status_int, 400)

    def test_update_server_no_body(self):
        req = webob.Request.blank('/v1.0/servers/1')
        req.method = 'PUT'
        res = req.get_response(fakes.wsgi_app())
        self.assertEqual(res.status_int, 400)

    def test_update_nonstring_name(self):
        """ Confirm that update is filtering params """
        inst_dict = dict(name=12, adminPass='bacon')
        self.body = json.dumps(dict(server=inst_dict))

        req = webob.Request.blank('/v1.0/servers/1')
        req.method = 'PUT'
        req.content_type = "application/json"
        req.body = self.body
        res = req.get_response(fakes.wsgi_app())
        self.assertEqual(res.status_int, 400)

    def test_update_whitespace_name(self):
        """ Confirm that update is filtering params """
        inst_dict = dict(name='   ', adminPass='bacon')
        self.body = json.dumps(dict(server=inst_dict))

        req = webob.Request.blank('/v1.0/servers/1')
        req.method = 'PUT'
        req.content_type = "application/json"
        req.body = self.body
        res = req.get_response(fakes.wsgi_app())
        self.assertEqual(res.status_int, 400)

    def test_update_null_name(self):
        """ Confirm that update is filtering params """
        inst_dict = dict(name='', adminPass='bacon')
        self.body = json.dumps(dict(server=inst_dict))

        req = webob.Request.blank('/v1.0/servers/1')
        req.method = 'PUT'
        req.content_type = "application/json"
        req.body = self.body
        res = req.get_response(fakes.wsgi_app())
        self.assertEqual(res.status_int, 400)

    def test_update_server_v1_0(self):
        inst_dict = dict(name='server_test', adminPass='bacon')
        self.body = json.dumps(dict(server=inst_dict))

        def server_update(context, id, params):
            filtered_dict = dict(display_name='server_test')
            self.assertEqual(params, filtered_dict)
            return filtered_dict

        self.stubs.Set(nova.db.api, 'instance_update',
            server_update)
        self.stubs.Set(nova.compute.api.API, "_find_host", find_host)
        mock_method = MockSetAdminPassword()
        self.stubs.Set(nova.compute.api.API, 'set_admin_password', mock_method)

        req = webob.Request.blank('/v1.0/servers/1')
        req.method = 'PUT'
        req.content_type = "application/json"
        req.body = self.body
        res = req.get_response(fakes.wsgi_app())
        self.assertEqual(res.status_int, 204)
        self.assertEqual(mock_method.instance_id, '1')
        self.assertEqual(mock_method.password, 'bacon')

    def test_update_server_no_body_v1_1(self):
        req = webob.Request.blank('/v1.1/fake/servers/1')
        req.method = 'PUT'
        res = req.get_response(fakes.wsgi_app())
        self.assertEqual(res.status_int, 400)

    def test_update_server_all_attributes_v1_1(self):
        self.stubs.Set(nova.db.api, 'instance_get',
                return_server_with_attributes(name='server_test',
                                              access_ipv4='0.0.0.0',
                                              access_ipv6='beef::0123'))
        req = webob.Request.blank('/v1.1/123/servers/1')
        req.method = 'PUT'
        req.content_type = 'application/json'
        body = {'server': {
                  'name': 'server_test',
                  'accessIPv4': '0.0.0.0',
                  'accessIPv6': 'beef::0123',
               }}
        req.body = json.dumps(body)
        res = req.get_response(fakes.wsgi_app())
        self.assertEqual(res.status_int, 200)
        res_dict = json.loads(res.body)
        self.assertEqual(res_dict['server']['id'], 1)
        self.assertEqual(res_dict['server']['name'], 'server_test')
        self.assertEqual(res_dict['server']['accessIPv4'], '0.0.0.0')
        self.assertEqual(res_dict['server']['accessIPv6'], 'beef::0123')

    def test_update_server_name_v1_1(self):
        self.stubs.Set(nova.db.api, 'instance_get',
                return_server_with_attributes(name='server_test'))
        req = webob.Request.blank('/v1.1/fake/servers/1')
        req.method = 'PUT'
        req.content_type = 'application/json'
        req.body = json.dumps({'server': {'name': 'server_test'}})
        res = req.get_response(fakes.wsgi_app())
        self.assertEqual(res.status_int, 200)
        res_dict = json.loads(res.body)
        self.assertEqual(res_dict['server']['id'], 1)
        self.assertEqual(res_dict['server']['name'], 'server_test')

    def test_update_server_access_ipv4_v1_1(self):
        self.stubs.Set(nova.db.api, 'instance_get',
                return_server_with_attributes(access_ipv4='0.0.0.0'))
        req = webob.Request.blank('/v1.1/123/servers/1')
        req.method = 'PUT'
        req.content_type = 'application/json'
        req.body = json.dumps({'server': {'accessIPv4': '0.0.0.0'}})
        res = req.get_response(fakes.wsgi_app())
        self.assertEqual(res.status_int, 200)
        res_dict = json.loads(res.body)
        self.assertEqual(res_dict['server']['id'], 1)
        self.assertEqual(res_dict['server']['accessIPv4'], '0.0.0.0')

    def test_update_server_access_ipv6_v1_1(self):
        self.stubs.Set(nova.db.api, 'instance_get',
                return_server_with_attributes(access_ipv6='beef::0123'))
        req = webob.Request.blank('/v1.1/123/servers/1')
        req.method = 'PUT'
        req.content_type = 'application/json'
        req.body = json.dumps({'server': {'accessIPv6': 'beef::0123'}})
        res = req.get_response(fakes.wsgi_app())
        self.assertEqual(res.status_int, 200)
        res_dict = json.loads(res.body)
        self.assertEqual(res_dict['server']['id'], 1)
        self.assertEqual(res_dict['server']['accessIPv6'], 'beef::0123')

    def test_update_server_adminPass_ignored_v1_1(self):
        inst_dict = dict(name='server_test', adminPass='bacon')
        self.body = json.dumps(dict(server=inst_dict))

        def server_update(context, id, params):
            filtered_dict = dict(display_name='server_test')
            self.assertEqual(params, filtered_dict)
            return filtered_dict

        self.stubs.Set(nova.db.api, 'instance_update', server_update)
        self.stubs.Set(nova.db.api, 'instance_get',
                return_server_with_attributes(name='server_test'))

        req = webob.Request.blank('/v1.1/fake/servers/1')
        req.method = 'PUT'
        req.content_type = "application/json"
        req.body = self.body
        res = req.get_response(fakes.wsgi_app())
        self.assertEqual(res.status_int, 200)
        res_dict = json.loads(res.body)
        self.assertEqual(res_dict['server']['id'], 1)
        self.assertEqual(res_dict['server']['name'], 'server_test')

    def test_create_backup_schedules(self):
        req = webob.Request.blank('/v1.0/servers/1/backup_schedule')
        req.method = 'POST'
        res = req.get_response(fakes.wsgi_app())
        self.assertEqual(res.status_int, 501)

    def test_delete_backup_schedules(self):
        req = webob.Request.blank('/v1.0/servers/1/backup_schedule/1')
        req.method = 'DELETE'
        res = req.get_response(fakes.wsgi_app())
        self.assertEqual(res.status_int, 501)

    def test_get_server_backup_schedules(self):
        req = webob.Request.blank('/v1.0/servers/1/backup_schedule')
        res = req.get_response(fakes.wsgi_app())
        self.assertEqual(res.status_int, 501)

    def test_get_server_backup_schedule(self):
        req = webob.Request.blank('/v1.0/servers/1/backup_schedule/1')
        res = req.get_response(fakes.wsgi_app())
        self.assertEqual(res.status_int, 501)

    def test_server_backup_schedule_deprecated_v1_1(self):
        req = webob.Request.blank('/v1.1/fake/servers/1/backup_schedule')
        res = req.get_response(fakes.wsgi_app())
        self.assertEqual(res.status_int, 404)

    def test_get_all_server_details_xml_v1_0(self):
        req = webob.Request.blank('/v1.0/servers/detail')
        req.headers['Accept'] = 'application/xml'
        res = req.get_response(fakes.wsgi_app())
        dom = minidom.parseString(res.body)
        for i, server in enumerate(dom.getElementsByTagName('server')):
            self.assertEqual(server.getAttribute('id'), str(i))
            self.assertEqual(server.getAttribute('hostId'), '')
            self.assertEqual(server.getAttribute('name'), 'server%d' % i)
            self.assertEqual(server.getAttribute('imageId'), '10')
            self.assertEqual(server.getAttribute('status'), 'BUILD')
            (meta,) = server.getElementsByTagName('meta')
            self.assertEqual(meta.getAttribute('key'), 'seq')
            self.assertEqual(meta.firstChild.data.strip(), str(i))

    def test_get_all_server_details_v1_0(self):
        req = webob.Request.blank('/v1.0/servers/detail')
        res = req.get_response(fakes.wsgi_app())
        self.assertEqual(res.status_int, 200)
        res_dict = json.loads(res.body)

        for i, s in enumerate(res_dict['servers']):
            self.assertEqual(s['id'], i)
            self.assertEqual(s['hostId'], '')
            self.assertEqual(s['name'], 'server%d' % i)
            self.assertEqual(s['imageId'], 10)
            self.assertEqual(s['flavorId'], 1)
            self.assertEqual(s['status'], 'BUILD')
            self.assertEqual(s['metadata']['seq'], str(i))

    def test_get_all_server_details_v1_1(self):
        expected_flavor = {
            "id": "1",
            "links": [
                {
                    "rel": "bookmark",
                    "href": 'http://localhost/fake/flavors/1',
                },
            ],
        }
        expected_image = {
            "id": "10",
            "links": [
                {
                    "rel": "bookmark",
                    "href": 'http://localhost/fake/images/10',
                },
            ],
        }
        req = webob.Request.blank('/v1.1/fake/servers/detail')
        res = req.get_response(fakes.wsgi_app())
        res_dict = json.loads(res.body)

        for i, s in enumerate(res_dict['servers']):
            self.assertEqual(s['id'], i)
            self.assertEqual(s['hostId'], '')
            self.assertEqual(s['name'], 'server%d' % i)
            self.assertEqual(s['image'], expected_image)
            self.assertEqual(s['flavor'], expected_flavor)
            self.assertEqual(s['status'], 'BUILD')
            self.assertEqual(s['metadata']['seq'], str(i))

    def test_get_all_server_details_with_host(self):
        '''
        We want to make sure that if two instances are on the same host, then
        they return the same hostId. If two instances are on different hosts,
        they should return different hostId's. In this test, there are 5
        instances - 2 on one host and 3 on another.
        '''

        def return_servers_with_host(context, *args, **kwargs):
            return [stub_instance(i, 'fake', 'fake', None, None, i % 2)
                    for i in xrange(5)]

        self.stubs.Set(nova.db.api, 'instance_get_all_by_filters',
            return_servers_with_host)

        req = webob.Request.blank('/v1.0/servers/detail')
        res = req.get_response(fakes.wsgi_app())
        res_dict = json.loads(res.body)

        server_list = res_dict['servers']
        host_ids = [server_list[0]['hostId'], server_list[1]['hostId']]
        self.assertTrue(host_ids[0] and host_ids[1])
        self.assertNotEqual(host_ids[0], host_ids[1])

        for i, s in enumerate(res_dict['servers']):
            self.assertEqual(s['id'], i)
            self.assertEqual(s['hostId'], host_ids[i % 2])
            self.assertEqual(s['name'], 'server%d' % i)
            self.assertEqual(s['imageId'], 10)
            self.assertEqual(s['flavorId'], 1)

    def test_server_pause(self):
        self.flags(allow_admin_api=True)
        req = webob.Request.blank('/v1.0/servers/1/pause')
        req.method = 'POST'
        req.content_type = 'application/json'
        res = req.get_response(fakes.wsgi_app())
        self.assertEqual(res.status_int, 202)

    def test_server_unpause(self):
        self.flags(allow_admin_api=True)
        req = webob.Request.blank('/v1.0/servers/1/unpause')
        req.method = 'POST'
        req.content_type = 'application/json'
        res = req.get_response(fakes.wsgi_app())
        self.assertEqual(res.status_int, 202)

    def test_server_suspend(self):
        self.flags(allow_admin_api=True)
        req = webob.Request.blank('/v1.0/servers/1/suspend')
        req.method = 'POST'
        req.content_type = 'application/json'
        res = req.get_response(fakes.wsgi_app())
        self.assertEqual(res.status_int, 202)

    def test_server_resume(self):
        self.flags(allow_admin_api=True)
        req = webob.Request.blank('/v1.0/servers/1/resume')
        req.method = 'POST'
        req.content_type = 'application/json'
        res = req.get_response(fakes.wsgi_app())
        self.assertEqual(res.status_int, 202)

    def test_server_reset_network(self):
        self.flags(allow_admin_api=True)
        req = webob.Request.blank('/v1.0/servers/1/reset_network')
        req.method = 'POST'
        req.content_type = 'application/json'
        res = req.get_response(fakes.wsgi_app())
        self.assertEqual(res.status_int, 202)

    def test_server_inject_network_info(self):
        self.flags(allow_admin_api=True)
        req = webob.Request.blank(
              '/v1.0/servers/1/inject_network_info')
        req.method = 'POST'
        req.content_type = 'application/json'
        res = req.get_response(fakes.wsgi_app())
        self.assertEqual(res.status_int, 202)

    def test_server_diagnostics(self):
        self.flags(allow_admin_api=False)
        req = webob.Request.blank("/v1.0/servers/1/diagnostics")
        req.method = "GET"
        res = req.get_response(fakes.wsgi_app())
        self.assertEqual(res.status_int, 404)

    def test_server_actions(self):
        self.flags(allow_admin_api=False)
        req = webob.Request.blank("/v1.0/servers/1/actions")
        req.method = "GET"
        res = req.get_response(fakes.wsgi_app())
        self.assertEqual(res.status_int, 404)

    def test_delete_server_instance(self):
        req = webob.Request.blank('/v1.0/servers/1')
        req.method = 'DELETE'

        self.server_delete_called = False

        def instance_destroy_mock(context, id):
            self.server_delete_called = True

        self.stubs.Set(nova.db.api, 'instance_destroy',
            instance_destroy_mock)

        res = req.get_response(fakes.wsgi_app())
        self.assertEqual(res.status, '202 Accepted')
        self.assertEqual(self.server_delete_called, True)

    def test_rescue_accepted(self):
        self.flags(allow_admin_api=True)
        body = {}

        self.called = False

        def rescue_mock(*args, **kwargs):
            self.called = True

        self.stubs.Set(nova.compute.api.API, 'rescue', rescue_mock)
        req = webob.Request.blank('/v1.0/servers/1/rescue')
        req.method = 'POST'
        req.content_type = 'application/json'

        res = req.get_response(fakes.wsgi_app())

        self.assertEqual(self.called, True)
        self.assertEqual(res.status_int, 202)

    def test_rescue_raises_handled(self):
        self.flags(allow_admin_api=True)
        body = {}

        def rescue_mock(*args, **kwargs):
            raise Exception('Who cares?')

        self.stubs.Set(nova.compute.api.API, 'rescue', rescue_mock)
        req = webob.Request.blank('/v1.0/servers/1/rescue')
        req.method = 'POST'
        req.content_type = 'application/json'

        res = req.get_response(fakes.wsgi_app())

        self.assertEqual(res.status_int, 422)

    def test_delete_server_instance_v1_1(self):
        req = webob.Request.blank('/v1.1/fake/servers/1')
        req.method = 'DELETE'

        self.server_delete_called = False

        def instance_destroy_mock(context, id):
            self.server_delete_called = True

        self.stubs.Set(nova.db.api, 'instance_destroy',
            instance_destroy_mock)

        res = req.get_response(fakes.wsgi_app())
        self.assertEqual(res.status_int, 204)
        self.assertEqual(self.server_delete_called, True)


class TestServerStatus(test.TestCase):

    def _get_with_state(self, vm_state, task_state=None):
        new_server = return_server_with_state(vm_state, task_state)
        self.stubs.Set(nova.db.api, 'instance_get', new_server)
        request = webob.Request.blank('/v1.0/servers/1')
        response = request.get_response(fakes.wsgi_app())
        self.assertEqual(response.status_int, 200)
        return json.loads(response.body)

    def test_active(self):
        response = self._get_with_state(vm_states.ACTIVE)
        self.assertEqual(response['server']['status'], 'ACTIVE')

    def test_reboot(self):
        response = self._get_with_state(vm_states.ACTIVE,
                                        task_states.REBOOTING)
        self.assertEqual(response['server']['status'], 'REBOOT')

    def test_rebuild(self):
        response = self._get_with_state(vm_states.REBUILDING)
        self.assertEqual(response['server']['status'], 'REBUILD')

    def test_rebuild_error(self):
        response = self._get_with_state(vm_states.ERROR)
        self.assertEqual(response['server']['status'], 'ERROR')

    def test_resize(self):
        response = self._get_with_state(vm_states.RESIZING)
        self.assertEqual(response['server']['status'], 'RESIZE')

    def test_verify_resize(self):
        response = self._get_with_state(vm_states.ACTIVE,
                                        task_states.RESIZE_VERIFY)
        self.assertEqual(response['server']['status'], 'VERIFY_RESIZE')

    def test_password_update(self):
        response = self._get_with_state(vm_states.ACTIVE,
                                        task_states.UPDATING_PASSWORD)
        self.assertEqual(response['server']['status'], 'PASSWORD')

    def test_stopped(self):
        response = self._get_with_state(vm_states.STOPPED)
        self.assertEqual(response['server']['status'], 'STOPPED')


class TestServerCreateRequestXMLDeserializerV10(unittest.TestCase):

    def setUp(self):
        self.deserializer = create_instance_helper.ServerXMLDeserializer()

    def test_minimal_request(self):
        serial_request = """
<server xmlns="http://docs.rackspacecloud.com/servers/api/v1.0"
 name="new-server-test" imageId="1" flavorId="1"/>"""
        request = self.deserializer.deserialize(serial_request, 'create')
        expected = {"server": {
                "name": "new-server-test",
                "imageId": "1",
                "flavorId": "1",
                "metadata": {},
                "personality": [],
                }}
        self.assertEquals(request['body'], expected)

    def test_request_with_empty_metadata(self):
        serial_request = """
<server xmlns="http://docs.rackspacecloud.com/servers/api/v1.0"
 name="new-server-test" imageId="1" flavorId="1">
    <metadata/>
</server>"""
        request = self.deserializer.deserialize(serial_request, 'create')
        expected = {"server": {
                "name": "new-server-test",
                "imageId": "1",
                "flavorId": "1",
                "metadata": {},
                "personality": [],
                }}
        self.assertEquals(request['body'], expected)

    def test_request_with_empty_personality(self):
        serial_request = """
<server xmlns="http://docs.rackspacecloud.com/servers/api/v1.0"
 name="new-server-test" imageId="1" flavorId="1">
    <personality/>
</server>"""
        request = self.deserializer.deserialize(serial_request, 'create')
        expected = {"server": {
                "name": "new-server-test",
                "imageId": "1",
                "flavorId": "1",
                "metadata": {},
                "personality": [],
                }}
        self.assertEquals(request['body'], expected)

    def test_request_with_empty_metadata_and_personality(self):
        serial_request = """
<server xmlns="http://docs.rackspacecloud.com/servers/api/v1.0"
 name="new-server-test" imageId="1" flavorId="1">
    <metadata/>
    <personality/>
</server>"""
        request = self.deserializer.deserialize(serial_request, 'create')
        expected = {"server": {
                "name": "new-server-test",
                "imageId": "1",
                "flavorId": "1",
                "metadata": {},
                "personality": [],
                }}
        self.assertEquals(request['body'], expected)

    def test_request_with_empty_metadata_and_personality_reversed(self):
        serial_request = """
<server xmlns="http://docs.rackspacecloud.com/servers/api/v1.0"
 name="new-server-test" imageId="1" flavorId="1">
    <personality/>
    <metadata/>
</server>"""
        request = self.deserializer.deserialize(serial_request, 'create')
        expected = {"server": {
                "name": "new-server-test",
                "imageId": "1",
                "flavorId": "1",
                "metadata": {},
                "personality": [],
                }}
        self.assertEquals(request['body'], expected)

    def test_request_with_one_personality(self):
        serial_request = """
<server xmlns="http://docs.rackspacecloud.com/servers/api/v1.0"
 name="new-server-test" imageId="1" flavorId="1">
    <personality>
        <file path="/etc/conf">aabbccdd</file>
    </personality>
</server>"""
        request = self.deserializer.deserialize(serial_request, 'create')
        expected = [{"path": "/etc/conf", "contents": "aabbccdd"}]
        self.assertEquals(request['body']["server"]["personality"], expected)

    def test_request_with_two_personalities(self):
        serial_request = """
<server xmlns="http://docs.rackspacecloud.com/servers/api/v1.0"
 name="new-server-test" imageId="1" flavorId="1">
<personality><file path="/etc/conf">aabbccdd</file>
<file path="/etc/sudoers">abcd</file></personality></server>"""
        request = self.deserializer.deserialize(serial_request, 'create')
        expected = [{"path": "/etc/conf", "contents": "aabbccdd"},
                    {"path": "/etc/sudoers", "contents": "abcd"}]
        self.assertEquals(request['body']["server"]["personality"], expected)

    def test_request_second_personality_node_ignored(self):
        serial_request = """
<server xmlns="http://docs.rackspacecloud.com/servers/api/v1.0"
 name="new-server-test" imageId="1" flavorId="1">
    <personality>
        <file path="/etc/conf">aabbccdd</file>
    </personality>
    <personality>
        <file path="/etc/ignoreme">anything</file>
    </personality>
</server>"""
        request = self.deserializer.deserialize(serial_request, 'create')
        expected = [{"path": "/etc/conf", "contents": "aabbccdd"}]
        self.assertEquals(request['body']["server"]["personality"], expected)

    def test_request_with_one_personality_missing_path(self):
        serial_request = """
<server xmlns="http://docs.rackspacecloud.com/servers/api/v1.0"
 name="new-server-test" imageId="1" flavorId="1">
<personality><file>aabbccdd</file></personality></server>"""
        request = self.deserializer.deserialize(serial_request, 'create')
        expected = [{"contents": "aabbccdd"}]
        self.assertEquals(request['body']["server"]["personality"], expected)

    def test_request_with_one_personality_empty_contents(self):
        serial_request = """
<server xmlns="http://docs.rackspacecloud.com/servers/api/v1.0"
 name="new-server-test" imageId="1" flavorId="1">
<personality><file path="/etc/conf"></file></personality></server>"""
        request = self.deserializer.deserialize(serial_request, 'create')
        expected = [{"path": "/etc/conf", "contents": ""}]
        self.assertEquals(request['body']["server"]["personality"], expected)

    def test_request_with_one_personality_empty_contents_variation(self):
        serial_request = """
<server xmlns="http://docs.rackspacecloud.com/servers/api/v1.0"
 name="new-server-test" imageId="1" flavorId="1">
<personality><file path="/etc/conf"/></personality></server>"""
        request = self.deserializer.deserialize(serial_request, 'create')
        expected = [{"path": "/etc/conf", "contents": ""}]
        self.assertEquals(request['body']["server"]["personality"], expected)

    def test_request_with_one_metadata(self):
        serial_request = """
<server xmlns="http://docs.rackspacecloud.com/servers/api/v1.0"
 name="new-server-test" imageId="1" flavorId="1">
    <metadata>
        <meta key="alpha">beta</meta>
    </metadata>
</server>"""
        request = self.deserializer.deserialize(serial_request, 'create')
        expected = {"alpha": "beta"}
        self.assertEquals(request['body']["server"]["metadata"], expected)

    def test_request_with_two_metadata(self):
        serial_request = """
<server xmlns="http://docs.rackspacecloud.com/servers/api/v1.0"
 name="new-server-test" imageId="1" flavorId="1">
    <metadata>
        <meta key="alpha">beta</meta>
        <meta key="foo">bar</meta>
    </metadata>
</server>"""
        request = self.deserializer.deserialize(serial_request, 'create')
        expected = {"alpha": "beta", "foo": "bar"}
        self.assertEquals(request['body']["server"]["metadata"], expected)

    def test_request_with_metadata_missing_value(self):
        serial_request = """
<server xmlns="http://docs.rackspacecloud.com/servers/api/v1.0"
 name="new-server-test" imageId="1" flavorId="1">
    <metadata>
        <meta key="alpha"></meta>
    </metadata>
</server>"""
        request = self.deserializer.deserialize(serial_request, 'create')
        expected = {"alpha": ""}
        self.assertEquals(request['body']["server"]["metadata"], expected)

    def test_request_with_two_metadata_missing_value(self):
        serial_request = """
<server xmlns="http://docs.rackspacecloud.com/servers/api/v1.0"
 name="new-server-test" imageId="1" flavorId="1">
    <metadata>
        <meta key="alpha"/>
        <meta key="delta"/>
    </metadata>
</server>"""
        request = self.deserializer.deserialize(serial_request, 'create')
        expected = {"alpha": "", "delta": ""}
        self.assertEquals(request['body']["server"]["metadata"], expected)

    def test_request_with_metadata_missing_key(self):
        serial_request = """
<server xmlns="http://docs.rackspacecloud.com/servers/api/v1.0"
 name="new-server-test" imageId="1" flavorId="1">
    <metadata>
        <meta>beta</meta>
    </metadata>
</server>"""
        request = self.deserializer.deserialize(serial_request, 'create')
        expected = {"": "beta"}
        self.assertEquals(request['body']["server"]["metadata"], expected)

    def test_request_with_two_metadata_missing_key(self):
        serial_request = """
<server xmlns="http://docs.rackspacecloud.com/servers/api/v1.0"
 name="new-server-test" imageId="1" flavorId="1">
    <metadata>
        <meta>beta</meta>
        <meta>gamma</meta>
    </metadata>
</server>"""
        request = self.deserializer.deserialize(serial_request, 'create')
        expected = {"": "gamma"}
        self.assertEquals(request['body']["server"]["metadata"], expected)

    def test_request_with_metadata_duplicate_key(self):
        serial_request = """
<server xmlns="http://docs.rackspacecloud.com/servers/api/v1.0"
 name="new-server-test" imageId="1" flavorId="1">
    <metadata>
        <meta key="foo">bar</meta>
        <meta key="foo">baz</meta>
    </metadata>
</server>"""
        request = self.deserializer.deserialize(serial_request, 'create')
        expected = {"foo": "baz"}
        self.assertEquals(request['body']["server"]["metadata"], expected)

    def test_canonical_request_from_docs(self):
        serial_request = """
<server xmlns="http://docs.rackspacecloud.com/servers/api/v1.0"
 name="new-server-test" imageId="1" flavorId="1">
    <metadata>
        <meta key="My Server Name">Apache1</meta>
    </metadata>
    <personality>
        <file path="/etc/banner.txt">\
ICAgICAgDQoiQSBjbG91ZCBkb2VzIG5vdCBrbm93IHdoeSBp\
dCBtb3ZlcyBpbiBqdXN0IHN1Y2ggYSBkaXJlY3Rpb24gYW5k\
IGF0IHN1Y2ggYSBzcGVlZC4uLkl0IGZlZWxzIGFuIGltcHVs\
c2lvbi4uLnRoaXMgaXMgdGhlIHBsYWNlIHRvIGdvIG5vdy4g\
QnV0IHRoZSBza3kga25vd3MgdGhlIHJlYXNvbnMgYW5kIHRo\
ZSBwYXR0ZXJucyBiZWhpbmQgYWxsIGNsb3VkcywgYW5kIHlv\
dSB3aWxsIGtub3csIHRvbywgd2hlbiB5b3UgbGlmdCB5b3Vy\
c2VsZiBoaWdoIGVub3VnaCB0byBzZWUgYmV5b25kIGhvcml6\
b25zLiINCg0KLVJpY2hhcmQgQmFjaA==</file>
    </personality>
</server>"""
        expected = {"server": {
            "name": "new-server-test",
            "imageId": "1",
            "flavorId": "1",
            "metadata": {
                "My Server Name": "Apache1",
            },
            "personality": [
                {
                    "path": "/etc/banner.txt",
                    "contents": """\
ICAgICAgDQoiQSBjbG91ZCBkb2VzIG5vdCBrbm93IHdoeSBp\
dCBtb3ZlcyBpbiBqdXN0IHN1Y2ggYSBkaXJlY3Rpb24gYW5k\
IGF0IHN1Y2ggYSBzcGVlZC4uLkl0IGZlZWxzIGFuIGltcHVs\
c2lvbi4uLnRoaXMgaXMgdGhlIHBsYWNlIHRvIGdvIG5vdy4g\
QnV0IHRoZSBza3kga25vd3MgdGhlIHJlYXNvbnMgYW5kIHRo\
ZSBwYXR0ZXJucyBiZWhpbmQgYWxsIGNsb3VkcywgYW5kIHlv\
dSB3aWxsIGtub3csIHRvbywgd2hlbiB5b3UgbGlmdCB5b3Vy\
c2VsZiBoaWdoIGVub3VnaCB0byBzZWUgYmV5b25kIGhvcml6\
b25zLiINCg0KLVJpY2hhcmQgQmFjaA==""",
                },
            ],
        }}
        request = self.deserializer.deserialize(serial_request, 'create')
        self.assertEqual(request['body'], expected)


class TestServerCreateRequestXMLDeserializerV11(test.TestCase):

    def setUp(self):
        super(TestServerCreateRequestXMLDeserializerV11, self).setUp()
        self.deserializer = create_instance_helper.ServerXMLDeserializerV11()

    def test_minimal_request(self):
        serial_request = """
<server xmlns="http://docs.openstack.org/compute/api/v1.1"
        name="new-server-test"
        imageRef="1"
        flavorRef="2"/>"""
        request = self.deserializer.deserialize(serial_request, 'create')
        expected = {
            "server": {
                "name": "new-server-test",
                "imageRef": "1",
                "flavorRef": "2",
            },
        }
        self.assertEquals(request['body'], expected)

    def test_access_ipv4(self):
        serial_request = """
<server xmlns="http://docs.openstack.org/compute/api/v1.1"
        name="new-server-test"
        imageRef="1"
        flavorRef="2"
        accessIPv4="1.2.3.4"/>"""
        request = self.deserializer.deserialize(serial_request, 'create')
        expected = {
            "server": {
                "name": "new-server-test",
                "imageRef": "1",
                "flavorRef": "2",
                "accessIPv4": "1.2.3.4",
            },
        }
        self.assertEquals(request['body'], expected)

    def test_access_ipv6(self):
        serial_request = """
<server xmlns="http://docs.openstack.org/compute/api/v1.1"
        name="new-server-test"
        imageRef="1"
        flavorRef="2"
        accessIPv6="fead::1234"/>"""
        request = self.deserializer.deserialize(serial_request, 'create')
        expected = {
            "server": {
                "name": "new-server-test",
                "imageRef": "1",
                "flavorRef": "2",
                "accessIPv6": "fead::1234",
            },
        }
        self.assertEquals(request['body'], expected)

    def test_access_ip(self):
        serial_request = """
<server xmlns="http://docs.openstack.org/compute/api/v1.1"
        name="new-server-test"
        imageRef="1"
        flavorRef="2"
        accessIPv4="1.2.3.4"
        accessIPv6="fead::1234"/>"""
        request = self.deserializer.deserialize(serial_request, 'create')
        expected = {
            "server": {
                "name": "new-server-test",
                "imageRef": "1",
                "flavorRef": "2",
                "accessIPv4": "1.2.3.4",
                "accessIPv6": "fead::1234",
            },
        }
        self.assertEquals(request['body'], expected)

    def test_admin_pass(self):
        serial_request = """
<server xmlns="http://docs.openstack.org/compute/api/v1.1"
        name="new-server-test"
        imageRef="1"
        flavorRef="2"
        adminPass="1234"/>"""
        request = self.deserializer.deserialize(serial_request, 'create')
        expected = {
            "server": {
                "name": "new-server-test",
                "imageRef": "1",
                "flavorRef": "2",
                "adminPass": "1234",
            },
        }
        self.assertEquals(request['body'], expected)

    def test_image_link(self):
        serial_request = """
<server xmlns="http://docs.openstack.org/compute/api/v1.1"
        name="new-server-test"
        imageRef="http://localhost:8774/v1.1/images/2"
        flavorRef="3"/>"""
        request = self.deserializer.deserialize(serial_request, 'create')
        expected = {
            "server": {
                "name": "new-server-test",
                "imageRef": "http://localhost:8774/v1.1/images/2",
                "flavorRef": "3",
            },
        }
        self.assertEquals(request['body'], expected)

    def test_flavor_link(self):
        serial_request = """
<server xmlns="http://docs.openstack.org/compute/api/v1.1"
        name="new-server-test"
        imageRef="1"
        flavorRef="http://localhost:8774/v1.1/flavors/3"/>"""
        request = self.deserializer.deserialize(serial_request, 'create')
        expected = {
            "server": {
                "name": "new-server-test",
                "imageRef": "1",
                "flavorRef": "http://localhost:8774/v1.1/flavors/3",
            },
        }
        self.assertEquals(request['body'], expected)

    def test_empty_metadata_personality(self):
        serial_request = """
<server xmlns="http://docs.openstack.org/compute/api/v1.1"
        name="new-server-test"
        imageRef="1"
        flavorRef="2">
    <metadata/>
    <personality/>
</server>"""
        request = self.deserializer.deserialize(serial_request, 'create')
        expected = {
            "server": {
                "name": "new-server-test",
                "imageRef": "1",
                "flavorRef": "2",
                "metadata": {},
                "personality": [],
            },
        }
        self.assertEquals(request['body'], expected)

    def test_multiple_metadata_items(self):
        serial_request = """
<server xmlns="http://docs.openstack.org/compute/api/v1.1"
        name="new-server-test"
        imageRef="1"
        flavorRef="2">
    <metadata>
        <meta key="one">two</meta>
        <meta key="open">snack</meta>
    </metadata>
</server>"""
        request = self.deserializer.deserialize(serial_request, 'create')
        expected = {
            "server": {
                "name": "new-server-test",
                "imageRef": "1",
                "flavorRef": "2",
                "metadata": {"one": "two", "open": "snack"},
            },
        }
        self.assertEquals(request['body'], expected)

    def test_multiple_personality_files(self):
        serial_request = """
<server xmlns="http://docs.openstack.org/compute/api/v1.1"
        name="new-server-test"
        imageRef="1"
        flavorRef="2">
    <personality>
        <file path="/etc/banner.txt">MQ==</file>
        <file path="/etc/hosts">Mg==</file>
    </personality>
</server>"""
        request = self.deserializer.deserialize(serial_request, 'create')
        expected = {
            "server": {
                "name": "new-server-test",
                "imageRef": "1",
                "flavorRef": "2",
                "personality": [
                    {"path": "/etc/banner.txt", "contents": "MQ=="},
                    {"path": "/etc/hosts", "contents": "Mg=="},
                ],
            },
        }
        self.assertDictMatch(request['body'], expected)

    def test_spec_request(self):
        image_bookmark_link = "http://servers.api.openstack.org/1234/" + \
                              "images/52415800-8b69-11e0-9b19-734f6f006e54"
        serial_request = """
<server xmlns="http://docs.openstack.org/compute/api/v1.1"
        imageRef="%s"
        flavorRef="52415800-8b69-11e0-9b19-734f1195ff37"
        name="new-server-test">
  <metadata>
    <meta key="My Server Name">Apache1</meta>
  </metadata>
  <personality>
    <file path="/etc/banner.txt">Mg==</file>
  </personality>
</server>""" % (image_bookmark_link)
        request = self.deserializer.deserialize(serial_request, 'create')
        expected = {
            "server": {
                "name": "new-server-test",
                "imageRef": "http://servers.api.openstack.org/1234/" + \
                            "images/52415800-8b69-11e0-9b19-734f6f006e54",
                "flavorRef": "52415800-8b69-11e0-9b19-734f1195ff37",
                "metadata": {"My Server Name": "Apache1"},
                "personality": [
                    {
                        "path": "/etc/banner.txt",
                        "contents": "Mg==",
                    },
                ],
            },
        }
        self.assertEquals(request['body'], expected)

    def test_request_with_empty_networks(self):
        serial_request = """
<server xmlns="http://docs.openstack.org/compute/api/v1.1"
 name="new-server-test" imageRef="1" flavorRef="1">
    <networks/>
</server>"""
        request = self.deserializer.deserialize(serial_request, 'create')
        expected = {"server": {
                "name": "new-server-test",
                "imageRef": "1",
                "flavorRef": "1",
                "networks": [],
                }}
        self.assertEquals(request['body'], expected)

    def test_request_with_one_network(self):
        serial_request = """
<server xmlns="http://docs.openstack.org/compute/api/v1.1"
 name="new-server-test" imageRef="1" flavorRef="1">
    <networks>
       <network uuid="1" fixed_ip="10.0.1.12"/>
    </networks>
</server>"""
        request = self.deserializer.deserialize(serial_request, 'create')
        expected = {"server": {
                "name": "new-server-test",
                "imageRef": "1",
                "flavorRef": "1",
                "networks": [{"uuid": "1", "fixed_ip": "10.0.1.12"}],
                }}
        self.assertEquals(request['body'], expected)

    def test_request_with_two_networks(self):
        serial_request = """
<server xmlns="http://docs.openstack.org/compute/api/v1.1"
 name="new-server-test" imageRef="1" flavorRef="1">
    <networks>
       <network uuid="1" fixed_ip="10.0.1.12"/>
       <network uuid="2" fixed_ip="10.0.2.12"/>
    </networks>
</server>"""
        request = self.deserializer.deserialize(serial_request, 'create')
        expected = {"server": {
                "name": "new-server-test",
                "imageRef": "1",
                "flavorRef": "1",
                "networks": [{"uuid": "1", "fixed_ip": "10.0.1.12"},
                             {"uuid": "2", "fixed_ip": "10.0.2.12"}],
                }}
        self.assertEquals(request['body'], expected)

    def test_request_with_second_network_node_ignored(self):
        serial_request = """
<server xmlns="http://docs.openstack.org/compute/api/v1.1"
 name="new-server-test" imageRef="1" flavorRef="1">
    <networks>
       <network uuid="1" fixed_ip="10.0.1.12"/>
    </networks>
    <networks>
       <network uuid="2" fixed_ip="10.0.2.12"/>
    </networks>
</server>"""
        request = self.deserializer.deserialize(serial_request, 'create')
        expected = {"server": {
                "name": "new-server-test",
                "imageRef": "1",
                "flavorRef": "1",
                "networks": [{"uuid": "1", "fixed_ip": "10.0.1.12"}],
                }}
        self.assertEquals(request['body'], expected)

    def test_request_with_one_network_missing_id(self):
        serial_request = """
<server xmlns="http://docs.openstack.org/compute/api/v1.1"
 name="new-server-test" imageRef="1" flavorRef="1">
    <networks>
       <network fixed_ip="10.0.1.12"/>
    </networks>
</server>"""
        request = self.deserializer.deserialize(serial_request, 'create')
        expected = {"server": {
                "name": "new-server-test",
                "imageRef": "1",
                "flavorRef": "1",
                "networks": [{"fixed_ip": "10.0.1.12"}],
                }}
        self.assertEquals(request['body'], expected)

    def test_request_with_one_network_missing_fixed_ip(self):
        serial_request = """
<server xmlns="http://docs.openstack.org/compute/api/v1.1"
 name="new-server-test" imageRef="1" flavorRef="1">
    <networks>
       <network uuid="1"/>
    </networks>
</server>"""
        request = self.deserializer.deserialize(serial_request, 'create')
        expected = {"server": {
                "name": "new-server-test",
                "imageRef": "1",
                "flavorRef": "1",
                "networks": [{"uuid": "1"}],
                }}
        self.assertEquals(request['body'], expected)

    def test_request_with_one_network_empty_id(self):
        serial_request = """
    <server xmlns="http://docs.openstack.org/compute/api/v1.1"
     name="new-server-test" imageRef="1" flavorRef="1">
        <networks>
           <network uuid="" fixed_ip="10.0.1.12"/>
        </networks>
    </server>"""
        request = self.deserializer.deserialize(serial_request, 'create')
        expected = {"server": {
                "name": "new-server-test",
                "imageRef": "1",
                "flavorRef": "1",
                "networks": [{"uuid": "", "fixed_ip": "10.0.1.12"}],
                }}
        self.assertEquals(request['body'], expected)

    def test_request_with_one_network_empty_fixed_ip(self):
        serial_request = """
    <server xmlns="http://docs.openstack.org/compute/api/v1.1"
     name="new-server-test" imageRef="1" flavorRef="1">
        <networks>
           <network uuid="1" fixed_ip=""/>
        </networks>
    </server>"""
        request = self.deserializer.deserialize(serial_request, 'create')
        expected = {"server": {
                "name": "new-server-test",
                "imageRef": "1",
                "flavorRef": "1",
                "networks": [{"uuid": "1", "fixed_ip": ""}],
                }}
        self.assertEquals(request['body'], expected)

    def test_request_with_networks_duplicate_ids(self):
        serial_request = """
    <server xmlns="http://docs.openstack.org/compute/api/v1.1"
     name="new-server-test" imageRef="1" flavorRef="1">
        <networks>
           <network uuid="1" fixed_ip="10.0.1.12"/>
           <network uuid="1" fixed_ip="10.0.2.12"/>
        </networks>
    </server>"""
        request = self.deserializer.deserialize(serial_request, 'create')
        expected = {"server": {
                "name": "new-server-test",
                "imageRef": "1",
                "flavorRef": "1",
                "networks": [{"uuid": "1", "fixed_ip": "10.0.1.12"},
                             {"uuid": "1", "fixed_ip": "10.0.2.12"}],
                }}
        self.assertEquals(request['body'], expected)


class TestAddressesXMLSerialization(test.TestCase):

    serializer = nova.api.openstack.ips.IPXMLSerializer()

    def test_show(self):
        fixture = {
            'network_2': [
                {'addr': '192.168.0.1', 'version': 4},
                {'addr': 'fe80::beef', 'version': 6},
            ],
        }
        output = self.serializer.serialize(fixture, 'show')
        actual = minidom.parseString(output.replace("  ", ""))

        expected = minidom.parseString("""
            <network xmlns="http://docs.openstack.org/compute/api/v1.1"
                     id="network_2">
                <ip version="4" addr="192.168.0.1"/>
                <ip version="6" addr="fe80::beef"/>
            </network>
        """.replace("  ", ""))

        self.assertEqual(expected.toxml(), actual.toxml())

    def test_index(self):
        fixture = {
            'addresses': {
                'network_1': [
                    {'addr': '192.168.0.3', 'version': 4},
                    {'addr': '192.168.0.5', 'version': 4},
                ],
                'network_2': [
                    {'addr': '192.168.0.1', 'version': 4},
                    {'addr': 'fe80::beef', 'version': 6},
                ],
            },
        }
        output = self.serializer.serialize(fixture, 'index')
        actual = minidom.parseString(output.replace("  ", ""))

        expected = minidom.parseString("""
            <addresses xmlns="http://docs.openstack.org/compute/api/v1.1">
                <network id="network_2">
                    <ip version="4" addr="192.168.0.1"/>
                    <ip version="6" addr="fe80::beef"/>
                </network>
                <network id="network_1">
                    <ip version="4" addr="192.168.0.3"/>
                    <ip version="4" addr="192.168.0.5"/>
                </network>
            </addresses>
        """.replace("  ", ""))

        self.assertEqual(expected.toxml(), actual.toxml())


class TestServerInstanceCreation(test.TestCase):

    def setUp(self):
        super(TestServerInstanceCreation, self).setUp()
        fakes.stub_out_image_service(self.stubs)
        fakes.stub_out_key_pair_funcs(self.stubs)

    def _setup_mock_compute_api_for_personality(self):

        class MockComputeAPI(nova.compute.API):

            def __init__(self):
                self.injected_files = None
                self.networks = None
                self.db = db

            def create(self, *args, **kwargs):
                if 'injected_files' in kwargs:
                    self.injected_files = kwargs['injected_files']
                else:
                    self.injected_files = None

                return [{'id': '1234', 'display_name': 'fakeinstance',
                         'user_id': 'fake',
                         'project_id': 'fake',
                         'uuid': FAKE_UUID}]

            def set_admin_password(self, *args, **kwargs):
                pass

        def make_stub_method(canned_return):
            def stub_method(*args, **kwargs):
                return canned_return
            return stub_method

        compute_api = MockComputeAPI()
        self.stubs.Set(nova.compute, 'API', make_stub_method(compute_api))
        self.stubs.Set(
            nova.api.openstack.create_instance_helper.CreateInstanceHelper,
            '_get_kernel_ramdisk_from_image', make_stub_method((1, 1)))
        return compute_api

    def _create_personality_request_dict(self, personality_files):
        server = {}
        server['name'] = 'new-server-test'
        server['imageId'] = 1
        server['flavorId'] = 1
        if personality_files is not None:
            personalities = []
            for path, contents in personality_files:
                personalities.append({'path': path, 'contents': contents})
            server['personality'] = personalities
        return {'server': server}

    def _get_create_request_json(self, body_dict):
        req = webob.Request.blank('/v1.0/servers')
        req.headers['Content-Type'] = 'application/json'
        req.method = 'POST'
        req.body = json.dumps(body_dict)
        return req

    def _run_create_instance_with_mock_compute_api(self, request):
        compute_api = self._setup_mock_compute_api_for_personality()
        response = request.get_response(fakes.wsgi_app())
        return compute_api, response

    def _format_xml_request_body(self, body_dict):
        server = body_dict['server']
        body_parts = []
        body_parts.extend([
            '<?xml version="1.0" encoding="UTF-8"?>',
            '<server xmlns="http://docs.rackspacecloud.com/servers/api/v1.0"',
            ' name="%s" imageId="%s" flavorId="%s">' % (
                    server['name'], server['imageId'], server['flavorId'])])
        if 'metadata' in server:
            metadata = server['metadata']
            body_parts.append('<metadata>')
            for item in metadata.iteritems():
                body_parts.append('<meta key="%s">%s</meta>' % item)
            body_parts.append('</metadata>')
        if 'personality' in server:
            personalities = server['personality']
            body_parts.append('<personality>')
            for file in personalities:
                item = (file['path'], file['contents'])
                body_parts.append('<file path="%s">%s</file>' % item)
            body_parts.append('</personality>')
        body_parts.append('</server>')
        return ''.join(body_parts)

    def _get_create_request_xml(self, body_dict):
        req = webob.Request.blank('/v1.0/servers')
        req.content_type = 'application/xml'
        req.accept = 'application/xml'
        req.method = 'POST'
        req.body = self._format_xml_request_body(body_dict)
        return req

    def _create_instance_with_personality_json(self, personality):
        body_dict = self._create_personality_request_dict(personality)
        request = self._get_create_request_json(body_dict)
        compute_api, response = \
            self._run_create_instance_with_mock_compute_api(request)
        return request, response, compute_api.injected_files

    def _create_instance_with_personality_xml(self, personality):
        body_dict = self._create_personality_request_dict(personality)
        request = self._get_create_request_xml(body_dict)
        compute_api, response = \
            self._run_create_instance_with_mock_compute_api(request)
        return request, response, compute_api.injected_files

    def test_create_instance_with_no_personality(self):
        request, response, injected_files = \
                self._create_instance_with_personality_json(personality=None)
        self.assertEquals(response.status_int, 202)
        self.assertEquals(injected_files, [])

    def test_create_instance_with_no_personality_xml(self):
        request, response, injected_files = \
                self._create_instance_with_personality_xml(personality=None)
        self.assertEquals(response.status_int, 202)
        self.assertEquals(injected_files, [])

    def test_create_instance_with_personality(self):
        path = '/my/file/path'
        contents = '#!/bin/bash\necho "Hello, World!"\n'
        b64contents = base64.b64encode(contents)
        personality = [(path, b64contents)]
        request, response, injected_files = \
            self._create_instance_with_personality_json(personality)
        self.assertEquals(response.status_int, 202)
        self.assertEquals(injected_files, [(path, contents)])

    def test_create_instance_with_personality_xml(self):
        path = '/my/file/path'
        contents = '#!/bin/bash\necho "Hello, World!"\n'
        b64contents = base64.b64encode(contents)
        personality = [(path, b64contents)]
        request, response, injected_files = \
            self._create_instance_with_personality_xml(personality)
        self.assertEquals(response.status_int, 202)
        self.assertEquals(injected_files, [(path, contents)])

    def test_create_instance_with_personality_no_path(self):
        personality = [('/remove/this/path',
            base64.b64encode('my\n\file\ncontents'))]
        body_dict = self._create_personality_request_dict(personality)
        del body_dict['server']['personality'][0]['path']
        request = self._get_create_request_json(body_dict)
        compute_api, response = \
            self._run_create_instance_with_mock_compute_api(request)
        self.assertEquals(response.status_int, 400)
        self.assertEquals(compute_api.injected_files, None)

    def _test_create_instance_with_personality_no_path_xml(self):
        personality = [('/remove/this/path',
            base64.b64encode('my\n\file\ncontents'))]
        body_dict = self._create_personality_request_dict(personality)
        request = self._get_create_request_xml(body_dict)
        request.body = request.body.replace(' path="/remove/this/path"', '')
        compute_api, response = \
            self._run_create_instance_with_mock_compute_api(request)
        self.assertEquals(response.status_int, 400)
        self.assertEquals(compute_api.injected_files, None)

    def test_create_instance_with_personality_no_contents(self):
        personality = [('/test/path',
            base64.b64encode('remove\nthese\ncontents'))]
        body_dict = self._create_personality_request_dict(personality)
        del body_dict['server']['personality'][0]['contents']
        request = self._get_create_request_json(body_dict)
        compute_api, response = \
            self._run_create_instance_with_mock_compute_api(request)
        self.assertEquals(response.status_int, 400)
        self.assertEquals(compute_api.injected_files, None)

    def test_create_instance_with_personality_not_a_list(self):
        personality = [('/test/path', base64.b64encode('test\ncontents\n'))]
        body_dict = self._create_personality_request_dict(personality)
        body_dict['server']['personality'] = \
            body_dict['server']['personality'][0]
        request = self._get_create_request_json(body_dict)
        compute_api, response = \
            self._run_create_instance_with_mock_compute_api(request)
        self.assertEquals(response.status_int, 400)
        self.assertEquals(compute_api.injected_files, None)

    def test_create_instance_with_personality_with_non_b64_content(self):
        path = '/my/file/path'
        contents = '#!/bin/bash\necho "Oh no!"\n'
        personality = [(path, contents)]
        request, response, injected_files = \
            self._create_instance_with_personality_json(personality)
        self.assertEquals(response.status_int, 400)
        self.assertEquals(injected_files, None)

    def test_create_instance_with_null_personality(self):
        personality = None
        body_dict = self._create_personality_request_dict(personality)
        body_dict['server']['personality'] = None
        request = self._get_create_request_json(body_dict)
        compute_api, response = \
            self._run_create_instance_with_mock_compute_api(request)
        self.assertEquals(response.status_int, 202)

    def test_create_instance_with_three_personalities(self):
        files = [
            ('/etc/sudoers', 'ALL ALL=NOPASSWD: ALL\n'),
            ('/etc/motd', 'Enjoy your root access!\n'),
            ('/etc/dovecot.conf', 'dovecot\nconfig\nstuff\n'),
            ]
        personality = []
        for path, content in files:
            personality.append((path, base64.b64encode(content)))
        request, response, injected_files = \
            self._create_instance_with_personality_json(personality)
        self.assertEquals(response.status_int, 202)
        self.assertEquals(injected_files, files)

    def test_create_instance_personality_empty_content(self):
        path = '/my/file/path'
        contents = ''
        personality = [(path, contents)]
        request, response, injected_files = \
            self._create_instance_with_personality_json(personality)
        self.assertEquals(response.status_int, 202)
        self.assertEquals(injected_files, [(path, contents)])

    def test_create_instance_admin_pass_json(self):
        request, response, dummy = \
            self._create_instance_with_personality_json(None)
        self.assertEquals(response.status_int, 202)
        response = json.loads(response.body)
        self.assertTrue('adminPass' in response['server'])
        self.assertEqual(16, len(response['server']['adminPass']))

    def test_create_instance_admin_pass_xml(self):
        request, response, dummy = \
            self._create_instance_with_personality_xml(None)
        self.assertEquals(response.status_int, 202)
        dom = minidom.parseString(response.body)
        server = dom.childNodes[0]
        self.assertEquals(server.nodeName, 'server')
        self.assertEqual(16, len(server.getAttribute('adminPass')))


class TestGetKernelRamdiskFromImage(test.TestCase):
    """
    If we're building from an AMI-style image, we need to be able to fetch the
    kernel and ramdisk associated with the machine image. This information is
    stored with the image metadata and return via the ImageService.

    These tests ensure that we parse the metadata return the ImageService
    correctly and that we handle failure modes appropriately.
    """

    def test_status_not_active(self):
        """We should only allow fetching of kernel and ramdisk information if
        we have a 'fully-formed' image, aka 'active'
        """
        image_meta = {'id': 1, 'status': 'queued'}
        self.assertRaises(exception.Invalid, self._get_k_r, image_meta)

    def test_not_ami(self):
        """Anything other than ami should return no kernel and no ramdisk"""
        image_meta = {'id': 1, 'status': 'active', 'container_format': 'vhd'}
        kernel_id, ramdisk_id = self._get_k_r(image_meta)
        self.assertEqual(kernel_id, None)
        self.assertEqual(ramdisk_id, None)

    def test_ami_no_kernel(self):
        """If an ami is missing a kernel it should raise NotFound"""
        image_meta = {'id': 1, 'status': 'active', 'container_format': 'ami',
                      'properties': {'ramdisk_id': 1}}
        self.assertRaises(exception.NotFound, self._get_k_r, image_meta)

    def test_ami_no_ramdisk(self):
        """If an ami is missing a ramdisk, return kernel ID and None for
        ramdisk ID
        """
        image_meta = {'id': 1, 'status': 'active', 'container_format': 'ami',
                      'properties': {'kernel_id': 1}}
        kernel_id, ramdisk_id = self._get_k_r(image_meta)
        self.assertEqual(kernel_id, 1)
        self.assertEqual(ramdisk_id, None)

    def test_ami_kernel_ramdisk_present(self):
        """Return IDs if both kernel and ramdisk are present"""
        image_meta = {'id': 1, 'status': 'active', 'container_format': 'ami',
                      'properties': {'kernel_id': 1, 'ramdisk_id': 2}}
        kernel_id, ramdisk_id = self._get_k_r(image_meta)
        self.assertEqual(kernel_id, 1)
        self.assertEqual(ramdisk_id, 2)

    @staticmethod
    def _get_k_r(image_meta):
        """Rebinding function to a shorter name for convenience"""
        kernel_id, ramdisk_id = create_instance_helper.CreateInstanceHelper. \
                                _do_get_kernel_ramdisk_from_image(image_meta)
        return kernel_id, ramdisk_id


class ServersViewBuilderV11Test(test.TestCase):

    def setUp(self):
        self.instance = self._get_instance()
        self.view_builder = self._get_view_builder()

    def tearDown(self):
        pass

    def _get_instance(self):
        created_at = datetime.datetime(2010, 10, 10, 12, 0, 0)
        updated_at = datetime.datetime(2010, 11, 11, 11, 0, 0)
        instance = {
            "id": 1,
            "created_at": created_at,
            "updated_at": updated_at,
            "admin_pass": "",
            "user_id": "fake",
            "project_id": "fake",
            "image_ref": "5",
            "kernel_id": "",
            "ramdisk_id": "",
            "launch_index": 0,
            "key_name": "",
            "key_data": "",
            "vm_state": vm_states.BUILDING,
            "task_state": None,
            "memory_mb": 0,
            "vcpus": 0,
            "local_gb": 0,
            "hostname": "",
            "host": "",
            "instance_type": {
               "flavorid": 1,
            },
            "user_data": "",
            "reservation_id": "",
            "mac_address": "",
            "scheduled_at": utils.utcnow(),
            "launched_at": utils.utcnow(),
            "terminated_at": utils.utcnow(),
            "availability_zone": "",
            "display_name": "test_server",
            "locked": False,
            "metadata": [],
            "accessIPv4": "1.2.3.4",
            "accessIPv6": "fead::1234",
            #"address": ,
            #"floating_ips": [{"address":ip} for ip in public_addresses]}
            "uuid": "deadbeef-feed-edee-beef-d0ea7beefedd"}

        return instance

    def _get_view_builder(self, project_id=""):
        base_url = "http://localhost/v1.1"
        views = nova.api.openstack.views
        address_builder = views.addresses.ViewBuilderV11()
        flavor_builder = views.flavors.ViewBuilderV11(base_url, project_id)
        image_builder = views.images.ViewBuilderV11(base_url, project_id)

        view_builder = nova.api.openstack.views.servers.ViewBuilderV11(
            address_builder,
            flavor_builder,
            image_builder,
            base_url,
            project_id,
        )
        return view_builder

    def test_build_server(self):
        expected_server = {
            "server": {
                "id": 1,
                "uuid": self.instance['uuid'],
                "name": "test_server",
                "key_name": '',
                "links": [
                    {
                        "rel": "self",
                        "href": "http://localhost/v1.1/servers/1",
                    },
                    {
                        "rel": "bookmark",
                        "href": "http://localhost/servers/1",
                    },
                ],
                "config_drive": None,
            }
        }

        output = self.view_builder.build(self.instance, False)
        self.assertDictMatch(output, expected_server)

    def test_build_server_with_project_id(self):
        expected_server = {
            "server": {
                "id": 1,
                "uuid": self.instance['uuid'],
                "name": "test_server",
                "key_name": '',
                "config_drive": None,
                "links": [
                    {
                        "rel": "self",
                        "href": "http://localhost/v1.1/fake/servers/1",
                    },
                    {
                        "rel": "bookmark",
                        "href": "http://localhost/fake/servers/1",
                    },
                ],
            }
        }

        view_builder = self._get_view_builder(project_id='fake')
        output = view_builder.build(self.instance, False)
        self.assertDictMatch(output, expected_server)

    def test_build_server_detail(self):
        image_bookmark = "http://localhost/images/5"
        flavor_bookmark = "http://localhost/flavors/1"
        expected_server = {
            "server": {
                "id": 1,
                "uuid": self.instance['uuid'],
                "user_id": "fake",
                "tenant_id": "fake",
                "updated": "2010-11-11T11:00:00Z",
                "created": "2010-10-10T12:00:00Z",
                "progress": 0,
                "name": "test_server",
                "status": "BUILD",
                "accessIPv4": "",
                "accessIPv6": "",
                "hostId": '',
                "key_name": '',
                "image": {
                    "id": "5",
                    "links": [
                        {
                            "rel": "bookmark",
                            "href": image_bookmark,
                        },
                    ],
                },
                "flavor": {
                    "id": "1",
                  "links": [
                                            {
                          "rel": "bookmark",
                          "href": flavor_bookmark,
                      },
                  ],
                },
                "addresses": {},
                "metadata": {},
                "config_drive": None,
                "links": [
                    {
                        "rel": "self",
                        "href": "http://localhost/v1.1/servers/1",
                    },
                    {
                        "rel": "bookmark",
                        "href": "http://localhost/servers/1",
                    },
                ],
            }
        }

        output = self.view_builder.build(self.instance, True)
        self.assertDictMatch(output, expected_server)

    def test_build_server_detail_active_status(self):
        #set the power state of the instance to running
        self.instance['vm_state'] = vm_states.ACTIVE
        image_bookmark = "http://localhost/images/5"
        flavor_bookmark = "http://localhost/flavors/1"
        expected_server = {
            "server": {
                "id": 1,
                "uuid": self.instance['uuid'],
                "user_id": "fake",
                "tenant_id": "fake",
                "updated": "2010-11-11T11:00:00Z",
                "created": "2010-10-10T12:00:00Z",
                "progress": 100,
                "name": "test_server",
                "status": "ACTIVE",
                "accessIPv4": "",
                "accessIPv6": "",
                "hostId": '',
                "key_name": '',
                "image": {
                    "id": "5",
                    "links": [
                        {
                            "rel": "bookmark",
                            "href": image_bookmark,
                        },
                    ],
                },
                "flavor": {
                    "id": "1",
                  "links": [
                                            {
                          "rel": "bookmark",
                          "href": flavor_bookmark,
                      },
                  ],
                },
                "addresses": {},
                "metadata": {},
                "config_drive": None,
                "links": [
                    {
                        "rel": "self",
                        "href": "http://localhost/v1.1/servers/1",
                    },
                    {
                        "rel": "bookmark",
                        "href": "http://localhost/servers/1",
                    },
                ],
            }
        }

        output = self.view_builder.build(self.instance, True)
        self.assertDictMatch(output, expected_server)

    def test_build_server_detail_with_accessipv4(self):

        self.instance['access_ip_v4'] = '1.2.3.4'

        image_bookmark = "http://localhost/images/5"
        flavor_bookmark = "http://localhost/flavors/1"
        expected_server = {
            "server": {
                "id": 1,
                "uuid": self.instance['uuid'],
                "user_id": "fake",
                "tenant_id": "fake",
                "updated": "2010-11-11T11:00:00Z",
                "created": "2010-10-10T12:00:00Z",
                "progress": 0,
                "name": "test_server",
                "key_name": "",
                "status": "BUILD",
                "hostId": '',
                "image": {
                    "id": "5",
                    "links": [
                        {
                            "rel": "bookmark",
                            "href": image_bookmark,
                        },
                    ],
                },
                "flavor": {
                    "id": "1",
                    "links": [
                                              {
                            "rel": "bookmark",
                            "href": flavor_bookmark,
                        },
                    ],
                },
                "addresses": {},
                "metadata": {},
                "config_drive": None,
                "accessIPv4": "1.2.3.4",
                "accessIPv6": "",
                "links": [
                    {
                        "rel": "self",
                        "href": "http://localhost/v1.1/servers/1",
                    },
                    {
                        "rel": "bookmark",
                        "href": "http://localhost/servers/1",
                    },
                ],
            }
        }

        output = self.view_builder.build(self.instance, True)
        self.assertDictMatch(output, expected_server)

    def test_build_server_detail_with_accessipv6(self):

        self.instance['access_ip_v6'] = 'fead::1234'

        image_bookmark = "http://localhost/images/5"
        flavor_bookmark = "http://localhost/flavors/1"
        expected_server = {
            "server": {
                "id": 1,
                "uuid": self.instance['uuid'],
                "user_id": "fake",
                "tenant_id": "fake",
                "updated": "2010-11-11T11:00:00Z",
                "created": "2010-10-10T12:00:00Z",
                "progress": 0,
                "name": "test_server",
                "key_name": "",
                "status": "BUILD",
                "hostId": '',
                "image": {
                    "id": "5",
                    "links": [
                        {
                            "rel": "bookmark",
                            "href": image_bookmark,
                        },
                    ],
                },
                "flavor": {
                    "id": "1",
                    "links": [
                                              {
                            "rel": "bookmark",
                            "href": flavor_bookmark,
                        },
                    ],
                },
                "addresses": {},
                "metadata": {},
                "config_drive": None,
                "accessIPv4": "",
                "accessIPv6": "fead::1234",
                "links": [
                    {
                        "rel": "self",
                        "href": "http://localhost/v1.1/servers/1",
                    },
                    {
                        "rel": "bookmark",
                        "href": "http://localhost/servers/1",
                    },
                ],
            }
        }

        output = self.view_builder.build(self.instance, True)
        self.assertDictMatch(output, expected_server)

    def test_build_server_detail_with_metadata(self):

        metadata = []
        metadata.append(InstanceMetadata(key="Open", value="Stack"))
        metadata.append(InstanceMetadata(key="Number", value=1))
        self.instance['metadata'] = metadata

        image_bookmark = "http://localhost/images/5"
        flavor_bookmark = "http://localhost/flavors/1"
        expected_server = {
            "server": {
                "id": 1,
                "uuid": self.instance['uuid'],
                "user_id": "fake",
                "tenant_id": "fake",
                "updated": "2010-11-11T11:00:00Z",
                "created": "2010-10-10T12:00:00Z",
                "progress": 0,
                "name": "test_server",
                "status": "BUILD",
                "accessIPv4": "",
                "accessIPv6": "",
                "hostId": '',
                "key_name": '',
                "image": {
                    "id": "5",
                    "links": [
                        {
                            "rel": "bookmark",
                            "href": image_bookmark,
                        },
                    ],
                },
                "flavor": {
                    "id": "1",
                    "links": [
                                              {
                            "rel": "bookmark",
                            "href": flavor_bookmark,
                        },
                    ],
                },
                "addresses": {},
                "metadata": {
                    "Open": "Stack",
                    "Number": "1",
                },
                "config_drive": None,
                "links": [
                    {
                        "rel": "self",
                        "href": "http://localhost/v1.1/servers/1",
                    },
                    {
                        "rel": "bookmark",
                        "href": "http://localhost/servers/1",
                    },
                ],
            }
        }

        output = self.view_builder.build(self.instance, True)
        self.assertDictMatch(output, expected_server)


class ServerXMLSerializationTest(test.TestCase):

    TIMESTAMP = "2010-10-11T10:30:22Z"
    SERVER_HREF = 'http://localhost/v1.1/servers/123'
    SERVER_BOOKMARK = 'http://localhost/servers/123'
    IMAGE_BOOKMARK = 'http://localhost/images/5'
    FLAVOR_BOOKMARK = 'http://localhost/flavors/1'

    def setUp(self):
        self.maxDiff = None
        test.TestCase.setUp(self)

    def test_show(self):
        serializer = servers.ServerXMLSerializer()

        fixture = {
            "server": {
                "id": 1,
                "user_id": "fake",
                "tenant_id": "fake",
                "uuid": FAKE_UUID,
                'created': self.TIMESTAMP,
                'updated': self.TIMESTAMP,
                "progress": 0,
                "name": "test_server",
                "status": "BUILD",
                "hostId": 'e4d909c290d0fb1ca068ffaddf22cbd0',
                "key_name": '',
                "accessIPv4": "1.2.3.4",
                "accessIPv6": "fead::1234",
                "image": {
                    "id": "5",
                    "links": [
                        {
                            "rel": "bookmark",
                            "href": self.IMAGE_BOOKMARK,
                        },
                    ],
                },
                "flavor": {
                    "id": "1",
                    "links": [
                        {
                            "rel": "bookmark",
                            "href": self.FLAVOR_BOOKMARK,
                        },
                    ],
                },
                "addresses": {
                    "network_one": [
                        {
                            "version": 4,
                            "addr": "67.23.10.138",
                        },
                        {
                            "version": 6,
                            "addr": "::babe:67.23.10.138",
                        },
                    ],
                    "network_two": [
                        {
                            "version": 4,
                            "addr": "67.23.10.139",
                        },
                        {
                            "version": 6,
                            "addr": "::babe:67.23.10.139",
                        },
                    ],
                },
                "metadata": {
                    "Open": "Stack",
                    "Number": "1",
                },
                'links': [
                    {
                        'href': self.SERVER_HREF,
                        'rel': 'self',
                    },
                    {
                        'href': self.SERVER_BOOKMARK,
                        'rel': 'bookmark',
                    },
                ],
            }
        }

        output = serializer.serialize(fixture, 'show')
        print output
        root = etree.XML(output)
        xmlutil.validate_schema(root, 'server')

        expected_server_href = self.SERVER_HREF
        expected_server_bookmark = self.SERVER_BOOKMARK
        expected_image_bookmark = self.IMAGE_BOOKMARK
        expected_flavor_bookmark = self.FLAVOR_BOOKMARK
        expected_now = self.TIMESTAMP
        expected_uuid = FAKE_UUID
        server_dict = fixture['server']

        for key in ['name', 'id', 'uuid', 'created', 'accessIPv4',
                    'updated', 'progress', 'status', 'hostId',
                    'accessIPv6']:
            self.assertEqual(root.get(key), str(server_dict[key]))

        link_nodes = root.findall('{0}link'.format(ATOMNS))
        self.assertEqual(len(link_nodes), 2)
        for i, link in enumerate(server_dict['links']):
            for key, value in link.items():
                self.assertEqual(link_nodes[i].get(key), value)

        metadata_root = root.find('{0}metadata'.format(NS))
        metadata_elems = metadata_root.findall('{0}meta'.format(NS))
        self.assertEqual(len(metadata_elems), 2)
        for i, metadata_elem in enumerate(metadata_elems):
            (meta_key, meta_value) = server_dict['metadata'].items()[i]
            self.assertEqual(str(metadata_elem.get('key')), str(meta_key))
            self.assertEqual(str(metadata_elem.text).strip(), str(meta_value))

        image_root = root.find('{0}image'.format(NS))
        self.assertEqual(image_root.get('id'), server_dict['image']['id'])
        link_nodes = image_root.findall('{0}link'.format(ATOMNS))
        self.assertEqual(len(link_nodes), 1)
        for i, link in enumerate(server_dict['image']['links']):
            for key, value in link.items():
                self.assertEqual(link_nodes[i].get(key), value)

        flavor_root = root.find('{0}flavor'.format(NS))
        self.assertEqual(flavor_root.get('id'), server_dict['flavor']['id'])
        link_nodes = flavor_root.findall('{0}link'.format(ATOMNS))
        self.assertEqual(len(link_nodes), 1)
        for i, link in enumerate(server_dict['flavor']['links']):
            for key, value in link.items():
                self.assertEqual(link_nodes[i].get(key), value)

        addresses_root = root.find('{0}addresses'.format(NS))
        addresses_dict = server_dict['addresses']
        network_elems = addresses_root.findall('{0}network'.format(NS))
        self.assertEqual(len(network_elems), 2)
        for i, network_elem in enumerate(network_elems):
            network = addresses_dict.items()[i]
            self.assertEqual(str(network_elem.get('id')), str(network[0]))
            ip_elems = network_elem.findall('{0}ip'.format(NS))
            for z, ip_elem in enumerate(ip_elems):
                ip = network[1][z]
                self.assertEqual(str(ip_elem.get('version')),
                                 str(ip['version']))
                self.assertEqual(str(ip_elem.get('addr')),
                                 str(ip['addr']))

    def test_create(self):
        serializer = servers.ServerXMLSerializer()

        fixture = {
            "server": {
                "id": 1,
                "uuid": FAKE_UUID,
                "user_id": "fake",
                "tenant_id": "fake",
                'created': self.TIMESTAMP,
                'updated': self.TIMESTAMP,
                "progress": 0,
                "name": "test_server",
                "status": "BUILD",
                "accessIPv4": "1.2.3.4",
                "accessIPv6": "fead::1234",
                "hostId": "e4d909c290d0fb1ca068ffaddf22cbd0",
                "adminPass": "test_password",
                "image": {
                    "id": "5",
                    "links": [
                        {
                            "rel": "bookmark",
                            "href": self.IMAGE_BOOKMARK,
                        },
                    ],
                },
                "flavor": {
                    "id": "1",
                    "links": [
                        {
                            "rel": "bookmark",
                            "href": self.FLAVOR_BOOKMARK,
                        },
                    ],
                },
                "addresses": {
                    "network_one": [
                        {
                            "version": 4,
                            "addr": "67.23.10.138",
                        },
                        {
                            "version": 6,
                            "addr": "::babe:67.23.10.138",
                        },
                    ],
                    "network_two": [
                        {
                            "version": 4,
                            "addr": "67.23.10.139",
                        },
                        {
                            "version": 6,
                            "addr": "::babe:67.23.10.139",
                        },
                    ],
                },
                "metadata": {
                    "Open": "Stack",
                    "Number": "1",
                },
                'links': [
                    {
                        'href': self.SERVER_HREF,
                        'rel': 'self',
                    },
                    {
                        'href': self.SERVER_BOOKMARK,
                        'rel': 'bookmark',
                    },
                ],
            }
        }

        output = serializer.serialize(fixture, 'create')
        print output
        root = etree.XML(output)
        xmlutil.validate_schema(root, 'server')

        expected_server_href = self.SERVER_HREF
        expected_server_bookmark = self.SERVER_BOOKMARK
        expected_image_bookmark = self.IMAGE_BOOKMARK
        expected_flavor_bookmark = self.FLAVOR_BOOKMARK
        expected_now = self.TIMESTAMP
        expected_uuid = FAKE_UUID
        server_dict = fixture['server']

        for key in ['name', 'id', 'uuid', 'created', 'accessIPv4',
                    'updated', 'progress', 'status', 'hostId',
                    'accessIPv6', 'adminPass']:
            self.assertEqual(root.get(key), str(server_dict[key]))

        link_nodes = root.findall('{0}link'.format(ATOMNS))
        self.assertEqual(len(link_nodes), 2)
        for i, link in enumerate(server_dict['links']):
            for key, value in link.items():
                self.assertEqual(link_nodes[i].get(key), value)

        metadata_root = root.find('{0}metadata'.format(NS))
        metadata_elems = metadata_root.findall('{0}meta'.format(NS))
        self.assertEqual(len(metadata_elems), 2)
        for i, metadata_elem in enumerate(metadata_elems):
            (meta_key, meta_value) = server_dict['metadata'].items()[i]
            self.assertEqual(str(metadata_elem.get('key')), str(meta_key))
            self.assertEqual(str(metadata_elem.text).strip(), str(meta_value))

        image_root = root.find('{0}image'.format(NS))
        self.assertEqual(image_root.get('id'), server_dict['image']['id'])
        link_nodes = image_root.findall('{0}link'.format(ATOMNS))
        self.assertEqual(len(link_nodes), 1)
        for i, link in enumerate(server_dict['image']['links']):
            for key, value in link.items():
                self.assertEqual(link_nodes[i].get(key), value)

        flavor_root = root.find('{0}flavor'.format(NS))
        self.assertEqual(flavor_root.get('id'), server_dict['flavor']['id'])
        link_nodes = flavor_root.findall('{0}link'.format(ATOMNS))
        self.assertEqual(len(link_nodes), 1)
        for i, link in enumerate(server_dict['flavor']['links']):
            for key, value in link.items():
                self.assertEqual(link_nodes[i].get(key), value)

        addresses_root = root.find('{0}addresses'.format(NS))
        addresses_dict = server_dict['addresses']
        network_elems = addresses_root.findall('{0}network'.format(NS))
        self.assertEqual(len(network_elems), 2)
        for i, network_elem in enumerate(network_elems):
            network = addresses_dict.items()[i]
            self.assertEqual(str(network_elem.get('id')), str(network[0]))
            ip_elems = network_elem.findall('{0}ip'.format(NS))
            for z, ip_elem in enumerate(ip_elems):
                ip = network[1][z]
                self.assertEqual(str(ip_elem.get('version')),
                                 str(ip['version']))
                self.assertEqual(str(ip_elem.get('addr')),
                                 str(ip['addr']))

    def test_index(self):
        serializer = servers.ServerXMLSerializer()

        expected_server_href = 'http://localhost/v1.1/servers/1'
        expected_server_bookmark = 'http://localhost/servers/1'
        expected_server_href_2 = 'http://localhost/v1.1/servers/2'
        expected_server_bookmark_2 = 'http://localhost/servers/2'
        fixture = {"servers": [
            {
                "id": 1,
                "name": "test_server",
                'links': [
                    {
                        'href': expected_server_href,
                        'rel': 'self',
                    },
                    {
                        'href': expected_server_bookmark,
                        'rel': 'bookmark',
                    },
                ],
            },
            {
                "id": 2,
                "name": "test_server_2",
                'links': [
                    {
                        'href': expected_server_href_2,
                        'rel': 'self',
                    },
                    {
                        'href': expected_server_bookmark_2,
                        'rel': 'bookmark',
                    },
                ],
            },
        ]}

        output = serializer.serialize(fixture, 'index')
        print output
        root = etree.XML(output)
        xmlutil.validate_schema(root, 'servers_index')
        server_elems = root.findall('{0}server'.format(NS))
        self.assertEqual(len(server_elems), 2)
        for i, server_elem in enumerate(server_elems):
            server_dict = fixture['servers'][i]
            for key in ['name', 'id']:
                self.assertEqual(server_elem.get(key), str(server_dict[key]))

            link_nodes = server_elem.findall('{0}link'.format(ATOMNS))
            self.assertEqual(len(link_nodes), 2)
            for i, link in enumerate(server_dict['links']):
                for key, value in link.items():
                    self.assertEqual(link_nodes[i].get(key), value)

    def test_detail(self):
        serializer = servers.ServerXMLSerializer()

        expected_server_href = 'http://localhost/v1.1/servers/1'
        expected_server_bookmark = 'http://localhost/servers/1'
        expected_image_bookmark = self.IMAGE_BOOKMARK
        expected_flavor_bookmark = self.FLAVOR_BOOKMARK
        expected_now = self.TIMESTAMP
        expected_uuid = FAKE_UUID

        expected_server_href_2 = 'http://localhost/v1.1/servers/2'
        expected_server_bookmark_2 = 'http://localhost/servers/2'
        fixture = {"servers": [
            {
                "id": 1,
                "uuid": FAKE_UUID,
                "user_id": "fake",
                "tenant_id": "fake",
                'created': self.TIMESTAMP,
                'updated': self.TIMESTAMP,
                "progress": 0,
                "name": "test_server",
                "status": "BUILD",
                "accessIPv4": "1.2.3.4",
                "accessIPv6": "fead::1234",
                "hostId": 'e4d909c290d0fb1ca068ffaddf22cbd0',
                "image": {
                    "id": "5",
                    "links": [
                        {
                            "rel": "bookmark",
                            "href": expected_image_bookmark,
                        },
                    ],
                },
                "flavor": {
                    "id": "1",
                    "links": [
                        {
                            "rel": "bookmark",
                            "href": expected_flavor_bookmark,
                        },
                    ],
                },
                "addresses": {
                    "network_one": [
                        {
                            "version": 4,
                            "addr": "67.23.10.138",
                        },
                        {
                            "version": 6,
                            "addr": "::babe:67.23.10.138",
                        },
                    ],
                },
                "metadata": {
                    "Number": "1",
                },
                "links": [
                    {
                        "href": expected_server_href,
                        "rel": "self",
                    },
                    {
                        "href": expected_server_bookmark,
                        "rel": "bookmark",
                    },
                ],
            },
            {
                "id": 2,
                "uuid": FAKE_UUID,
                "user_id": 'fake',
                "tenant_id": 'fake',
                'created': self.TIMESTAMP,
                'updated': self.TIMESTAMP,
                "progress": 100,
                "name": "test_server_2",
                "status": "ACTIVE",
                "accessIPv4": "1.2.3.4",
                "accessIPv6": "fead::1234",
                "hostId": 'e4d909c290d0fb1ca068ffaddf22cbd0',
                "image": {
                    "id": "5",
                    "links": [
                        {
                            "rel": "bookmark",
                            "href": expected_image_bookmark,
                        },
                    ],
                },
                "flavor": {
                    "id": "1",
                    "links": [
                        {
                            "rel": "bookmark",
                            "href": expected_flavor_bookmark,
                        },
                    ],
                },
                "addresses": {
                    "network_one": [
                        {
                            "version": 4,
                            "addr": "67.23.10.138",
                        },
                        {
                            "version": 6,
                            "addr": "::babe:67.23.10.138",
                        },
                    ],
                },
                "metadata": {
                    "Number": "2",
                },
                "links": [
                    {
                        "href": expected_server_href_2,
                        "rel": "self",
                    },
                    {
                        "href": expected_server_bookmark_2,
                        "rel": "bookmark",
                    },
                ],
            },
        ]}

        output = serializer.serialize(fixture, 'detail')
        print output
        root = etree.XML(output)
        xmlutil.validate_schema(root, 'servers')
        server_elems = root.findall('{0}server'.format(NS))
        self.assertEqual(len(server_elems), 2)
        for i, server_elem in enumerate(server_elems):
            server_dict = fixture['servers'][i]

            for key in ['name', 'id', 'uuid', 'created', 'accessIPv4',
                        'updated', 'progress', 'status', 'hostId',
                        'accessIPv6']:
                self.assertEqual(server_elem.get(key), str(server_dict[key]))

            link_nodes = server_elem.findall('{0}link'.format(ATOMNS))
            self.assertEqual(len(link_nodes), 2)
            for i, link in enumerate(server_dict['links']):
                for key, value in link.items():
                    self.assertEqual(link_nodes[i].get(key), value)

            metadata_root = server_elem.find('{0}metadata'.format(NS))
            metadata_elems = metadata_root.findall('{0}meta'.format(NS))
            for i, metadata_elem in enumerate(metadata_elems):
                (meta_key, meta_value) = server_dict['metadata'].items()[i]
                self.assertEqual(str(metadata_elem.get('key')), str(meta_key))
                self.assertEqual(str(metadata_elem.text).strip(),
                                 str(meta_value))

            image_root = server_elem.find('{0}image'.format(NS))
            self.assertEqual(image_root.get('id'), server_dict['image']['id'])
            link_nodes = image_root.findall('{0}link'.format(ATOMNS))
            self.assertEqual(len(link_nodes), 1)
            for i, link in enumerate(server_dict['image']['links']):
                for key, value in link.items():
                    self.assertEqual(link_nodes[i].get(key), value)

            flavor_root = server_elem.find('{0}flavor'.format(NS))
            self.assertEqual(flavor_root.get('id'),
                             server_dict['flavor']['id'])
            link_nodes = flavor_root.findall('{0}link'.format(ATOMNS))
            self.assertEqual(len(link_nodes), 1)
            for i, link in enumerate(server_dict['flavor']['links']):
                for key, value in link.items():
                    self.assertEqual(link_nodes[i].get(key), value)

            addresses_root = server_elem.find('{0}addresses'.format(NS))
            addresses_dict = server_dict['addresses']
            network_elems = addresses_root.findall('{0}network'.format(NS))
            for i, network_elem in enumerate(network_elems):
                network = addresses_dict.items()[i]
                self.assertEqual(str(network_elem.get('id')), str(network[0]))
                ip_elems = network_elem.findall('{0}ip'.format(NS))
                for z, ip_elem in enumerate(ip_elems):
                    ip = network[1][z]
                    self.assertEqual(str(ip_elem.get('version')),
                                     str(ip['version']))
                    self.assertEqual(str(ip_elem.get('addr')),
                                     str(ip['addr']))

    def test_update(self):
        serializer = servers.ServerXMLSerializer()

        fixture = {
            "server": {
                "id": 1,
                "user_id": "fake",
                "tenant_id": "fake",
                "uuid": FAKE_UUID,
                'created': self.TIMESTAMP,
                'updated': self.TIMESTAMP,
                "progress": 0,
                "name": "test_server",
                "status": "BUILD",
                "hostId": 'e4d909c290d0fb1ca068ffaddf22cbd0',
                "accessIPv4": "1.2.3.4",
                "accessIPv6": "fead::1234",
                "image": {
                    "id": "5",
                    "links": [
                        {
                            "rel": "bookmark",
                            "href": self.IMAGE_BOOKMARK,
                        },
                    ],
                },
                "flavor": {
                    "id": "1",
                    "links": [
                        {
                            "rel": "bookmark",
                            "href": self.FLAVOR_BOOKMARK,
                        },
                    ],
                },
                "addresses": {
                    "network_one": [
                        {
                            "version": 4,
                            "addr": "67.23.10.138",
                        },
                        {
                            "version": 6,
                            "addr": "::babe:67.23.10.138",
                        },
                    ],
                    "network_two": [
                        {
                            "version": 4,
                            "addr": "67.23.10.139",
                        },
                        {
                            "version": 6,
                            "addr": "::babe:67.23.10.139",
                        },
                    ],
                },
                "metadata": {
                    "Open": "Stack",
                    "Number": "1",
                },
                'links': [
                    {
                        'href': self.SERVER_HREF,
                        'rel': 'self',
                    },
                    {
                        'href': self.SERVER_BOOKMARK,
                        'rel': 'bookmark',
                    },
                ],
            }
        }

        output = serializer.serialize(fixture, 'update')
        print output
        root = etree.XML(output)
        xmlutil.validate_schema(root, 'server')

        expected_server_href = self.SERVER_HREF
        expected_server_bookmark = self.SERVER_BOOKMARK
        expected_image_bookmark = self.IMAGE_BOOKMARK
        expected_flavor_bookmark = self.FLAVOR_BOOKMARK
        expected_now = self.TIMESTAMP
        expected_uuid = FAKE_UUID
        server_dict = fixture['server']

        for key in ['name', 'id', 'uuid', 'created', 'accessIPv4',
                    'updated', 'progress', 'status', 'hostId',
                    'accessIPv6']:
            self.assertEqual(root.get(key), str(server_dict[key]))

        link_nodes = root.findall('{0}link'.format(ATOMNS))
        self.assertEqual(len(link_nodes), 2)
        for i, link in enumerate(server_dict['links']):
            for key, value in link.items():
                self.assertEqual(link_nodes[i].get(key), value)

        metadata_root = root.find('{0}metadata'.format(NS))
        metadata_elems = metadata_root.findall('{0}meta'.format(NS))
        self.assertEqual(len(metadata_elems), 2)
        for i, metadata_elem in enumerate(metadata_elems):
            (meta_key, meta_value) = server_dict['metadata'].items()[i]
            self.assertEqual(str(metadata_elem.get('key')), str(meta_key))
            self.assertEqual(str(metadata_elem.text).strip(), str(meta_value))

        image_root = root.find('{0}image'.format(NS))
        self.assertEqual(image_root.get('id'), server_dict['image']['id'])
        link_nodes = image_root.findall('{0}link'.format(ATOMNS))
        self.assertEqual(len(link_nodes), 1)
        for i, link in enumerate(server_dict['image']['links']):
            for key, value in link.items():
                self.assertEqual(link_nodes[i].get(key), value)

        flavor_root = root.find('{0}flavor'.format(NS))
        self.assertEqual(flavor_root.get('id'), server_dict['flavor']['id'])
        link_nodes = flavor_root.findall('{0}link'.format(ATOMNS))
        self.assertEqual(len(link_nodes), 1)
        for i, link in enumerate(server_dict['flavor']['links']):
            for key, value in link.items():
                self.assertEqual(link_nodes[i].get(key), value)

        addresses_root = root.find('{0}addresses'.format(NS))
        addresses_dict = server_dict['addresses']
        network_elems = addresses_root.findall('{0}network'.format(NS))
        self.assertEqual(len(network_elems), 2)
        for i, network_elem in enumerate(network_elems):
            network = addresses_dict.items()[i]
            self.assertEqual(str(network_elem.get('id')), str(network[0]))
            ip_elems = network_elem.findall('{0}ip'.format(NS))
            for z, ip_elem in enumerate(ip_elems):
                ip = network[1][z]
                self.assertEqual(str(ip_elem.get('version')),
                                 str(ip['version']))
                self.assertEqual(str(ip_elem.get('addr')),
                                 str(ip['addr']))

    def test_action(self):
        serializer = servers.ServerXMLSerializer()

        fixture = {
            "server": {
                "id": 1,
                "uuid": FAKE_UUID,
<<<<<<< HEAD
=======
                "user_id": "fake",
                "tenant_id": "fake",
>>>>>>> 67a24452
                'created': self.TIMESTAMP,
                'updated': self.TIMESTAMP,
                "progress": 0,
                "name": "test_server",
                "status": "BUILD",
                "accessIPv4": "1.2.3.4",
                "accessIPv6": "fead::1234",
                "hostId": "e4d909c290d0fb1ca068ffaddf22cbd0",
                "adminPass": "test_password",
                "image": {
                    "id": "5",
                    "links": [
                        {
                            "rel": "bookmark",
                            "href": self.IMAGE_BOOKMARK,
                        },
                    ],
                },
                "flavor": {
                    "id": "1",
                    "links": [
                        {
                            "rel": "bookmark",
                            "href": self.FLAVOR_BOOKMARK,
                        },
                    ],
                },
                "addresses": {
                    "network_one": [
                        {
                            "version": 4,
                            "addr": "67.23.10.138",
                        },
                        {
                            "version": 6,
                            "addr": "::babe:67.23.10.138",
                        },
                    ],
                    "network_two": [
                        {
                            "version": 4,
                            "addr": "67.23.10.139",
                        },
                        {
                            "version": 6,
                            "addr": "::babe:67.23.10.139",
                        },
                    ],
                },
                "metadata": {
                    "Open": "Stack",
                    "Number": "1",
                },
                'links': [
                    {
                        'href': self.SERVER_HREF,
                        'rel': 'self',
                    },
                    {
                        'href': self.SERVER_BOOKMARK,
                        'rel': 'bookmark',
                    },
                ],
            }
        }

        output = serializer.serialize(fixture, 'action')
        root = etree.XML(output)
        xmlutil.validate_schema(root, 'server')

        expected_server_href = self.SERVER_HREF
        expected_server_bookmark = self.SERVER_BOOKMARK
        expected_image_bookmark = self.IMAGE_BOOKMARK
        expected_flavor_bookmark = self.FLAVOR_BOOKMARK
        expected_now = self.TIMESTAMP
        expected_uuid = FAKE_UUID
        server_dict = fixture['server']

        for key in ['name', 'id', 'uuid', 'created', 'accessIPv4',
                    'updated', 'progress', 'status', 'hostId',
                    'accessIPv6', 'adminPass']:
            self.assertEqual(root.get(key), str(server_dict[key]))

        link_nodes = root.findall('{0}link'.format(ATOMNS))
        self.assertEqual(len(link_nodes), 2)
        for i, link in enumerate(server_dict['links']):
            for key, value in link.items():
                self.assertEqual(link_nodes[i].get(key), value)

        metadata_root = root.find('{0}metadata'.format(NS))
        metadata_elems = metadata_root.findall('{0}meta'.format(NS))
        self.assertEqual(len(metadata_elems), 2)
        for i, metadata_elem in enumerate(metadata_elems):
            (meta_key, meta_value) = server_dict['metadata'].items()[i]
            self.assertEqual(str(metadata_elem.get('key')), str(meta_key))
            self.assertEqual(str(metadata_elem.text).strip(), str(meta_value))

        image_root = root.find('{0}image'.format(NS))
        self.assertEqual(image_root.get('id'), server_dict['image']['id'])
        link_nodes = image_root.findall('{0}link'.format(ATOMNS))
        self.assertEqual(len(link_nodes), 1)
        for i, link in enumerate(server_dict['image']['links']):
            for key, value in link.items():
                self.assertEqual(link_nodes[i].get(key), value)

        flavor_root = root.find('{0}flavor'.format(NS))
        self.assertEqual(flavor_root.get('id'), server_dict['flavor']['id'])
        link_nodes = flavor_root.findall('{0}link'.format(ATOMNS))
        self.assertEqual(len(link_nodes), 1)
        for i, link in enumerate(server_dict['flavor']['links']):
            for key, value in link.items():
                self.assertEqual(link_nodes[i].get(key), value)

        addresses_root = root.find('{0}addresses'.format(NS))
        addresses_dict = server_dict['addresses']
        network_elems = addresses_root.findall('{0}network'.format(NS))
        self.assertEqual(len(network_elems), 2)
        for i, network_elem in enumerate(network_elems):
            network = addresses_dict.items()[i]
            self.assertEqual(str(network_elem.get('id')), str(network[0]))
            ip_elems = network_elem.findall('{0}ip'.format(NS))
            for z, ip_elem in enumerate(ip_elems):
                ip = network[1][z]
                self.assertEqual(str(ip_elem.get('version')),
                                 str(ip['version']))
                self.assertEqual(str(ip_elem.get('addr')),
                                 str(ip['addr']))<|MERGE_RESOLUTION|>--- conflicted
+++ resolved
@@ -4726,11 +4726,8 @@
             "server": {
                 "id": 1,
                 "uuid": FAKE_UUID,
-<<<<<<< HEAD
-=======
                 "user_id": "fake",
                 "tenant_id": "fake",
->>>>>>> 67a24452
                 'created': self.TIMESTAMP,
                 'updated': self.TIMESTAMP,
                 "progress": 0,
