--- conflicted
+++ resolved
@@ -418,15 +418,9 @@
         ctxt = context.get_admin_context()
         if key:
             try:
-<<<<<<< HEAD
-                db.quota_update(ctxt, project_id, quo)
+                db.quota_update(ctxt, project_id, key, value)
             except exception.ProjectQuotaNotFound:
-                db.quota_create(ctxt, quo)
-=======
-                db.quota_update(ctxt, project_id, key, value)
-            except exception.NotFound:
                 db.quota_create(ctxt, project_id, key, value)
->>>>>>> ff35d64d
         project_quota = quota.get_quota(ctxt, project_id)
         for key, value in project_quota.iteritems():
             print '%s: %s' % (key, value)
